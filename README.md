--- conflicted
+++ resolved
@@ -1,5 +1,5 @@
 ## diyHue
-This project emulates a Philips Hue Bridge that is able to control ZigBee lights (using Radpbee module or original Hue Bridge or IKEA Tradfri Gateway), Mi-Light bulbs (using MiLight Hub), Neopixel strips (WS2812B and SK6812) and any cheep ESP8266 based bulb from market by replacing firmware with custom one. Is written in python and will run on all small boxes like RaspberryPi. There are provided sketches for Hue Dimmer Switch, Hue Tap Switch and Hue Motion Sensor. Lights are two-way synchronized so any change made from original Philips/Tradfri sensors and switches will be applied also to bridge emulator.
+This project emulates a Philips Hue Bridge that is able to control ZigBee lights (using Raspbee module or original Hue Bridge or IKEA Tradfri Gateway), Mi-Light bulbs (using MiLight Hub), Neopixel strips (WS2812B and SK6812) and any cheep ESP8266 based bulb from market by replacing firmware with custom one. Is written in python and will run on all small boxes like RaspberryPi. There are provided sketches for Hue Dimmer Switch, Hue Tap Switch and Hue Motion Sensor. Lights are two-way synchronized so any change made from original Philips/Tradfri sensors and switches will be applied also to bridge emulator.
 
 ![diyHue ecosystem](https://raw.githubusercontent.com/mariusmotea/diyHue/develop/Images/hue-map.png)
 
@@ -28,9 +28,6 @@
 
 ## Not working:
   - Home & Away futures (require remote api that is not public)
-<<<<<<< HEAD
-=======
-
 
 ## ZIGBEE LIGHTS, SENSORS AND SWITCHES
   Starting with version 2 the zigbee module is supported in order control zigbee lights directly and to be able to use zigbee switches and sensors (currently only IKEA Tradfri are supported).
@@ -45,8 +42,6 @@
 
   To configure IKEA Remotes open http://{hue emulator ip}/deconz . When you click save will look like noting happened, but all rules must be already created. Test the remotes.
   To configure IKEA Motion Sensor open official Hue application and go to "Accesory Setup"
->>>>>>> 9066140a
-
 
 ## HUE LIGHTS
   Open http://{bridgeIP}/hue, type the bridge ip and before to click "Save" press the link button on the Hue Bridge. The total number of lights copied to Bridge Emulator will be displayed.
@@ -102,11 +97,8 @@
 Exactly like switches the sensor will be registered on power on with GET request http://{bridgeIP}/switch?mac=xx:xx:xx:xx:xx:xx&devicetype=ZLLPresence and configuration will be done from Hue application. ESP8266 will wake up from deep sleep on every PIR positive signal on GPIO5 pin and at every 20 minutes to send light sensor data. Request example: http://{bridgeIP}/switch?mac=xx:xx:xx:xx:xx:xx&lightlevel=46900&dark=false&daylight=true&presence=true. Is important to choose a low power PIR that can run on batteries for many months. The PIR used in my example is HC-SR501, most common used in DIY projects. To increase the battery life i remove the voltage regulator to 3.3V because this become useless on batteries. GPIO4 will output +3V only when light level is measured to lower power consumption.
 
 ## ALARM
-<<<<<<< HEAD
-Is possible to receive email notification when one motion sensor is triggered while alarm is active. To configure the alarm you must first edit the file alarm_config.json and add your smtp credentials. On first execution HueEmulator.py will send a test email and if this is successful sent a new virtual light named "Alarm" will be automatically created. You will need to create a dummy room to control this virtual light. Turn this light on/off to enable/disable the alarm.
-=======
+
 Is possible to receive email notification when one motion sensor is triggered while alarm is active. To configure the alarm you must first edit the file config.json and add your smtp credentials. On first execution HueEmulator.py will send a test email and if this is successful sent a new virtual light named "Alarm" will be automatically created. You will need to create a dummy room to control this virtual light. Turn this light on/off to enable/disable the alarm.
->>>>>>> 9066140a
 
 [![Youtube Demo](https://img.youtube.com/vi/c6MsG3oIehY/0.jpg)](https://www.youtube.com/watch?v=c6MsG3oIehY)
 
