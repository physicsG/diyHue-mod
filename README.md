--- conflicted
+++ resolved
@@ -27,11 +27,7 @@
 
 
 ## HUE LIGHTS
-<<<<<<< HEAD
-  Open http://{bridgeIP}/hue, type the bridge ip and before to click "Save" press the link button on the Hue Bridge. The total number of lights copied to Bridge Emulator will be displayed.
-=======
   Open http://{bridgeIP}/hue, type the bridge ip and before to click "Save" press the link button on the Hue Bridge. The total number of lights copied to Bridge Emulator will be display.
->>>>>>> 9b4010c6
 
 ## IKEA TRADFRI
 Open http://{bridgeIP}/tradfri, type Ikea bridge ip and security key and click "Save". If everything was fine you will see all lights paired with Tradfri bridge in Hue application.
