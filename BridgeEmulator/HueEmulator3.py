--- conflicted
+++ resolved
@@ -1450,17 +1450,13 @@
                                 all_on = False
                         self._set_end_headers(bytes(json.dumps({"name":"Group 0","lights": [l for l in bridge_config["lights"]],"sensors": [s for s in bridge_config["sensors"]],"type":"LightGroup","state":{"all_on":all_on,"any_on":any_on},"recycle":False,"action":{"on":False,"alert":"none"}},separators=(',', ':'),ensure_ascii=False), "utf8"))
                     elif url_pices[3] == "info" and url_pices[4] == "timezones":
-<<<<<<< HEAD
-                        self._set_end_headers(bytes(json.dumps(bridge_config["capabilities"][url_pices[4]]["values"],separators=(',', ':'),ensure_ascii=False), "utf8"),ensure_ascii=False)
+                        self._set_end_headers(bytes(json.dumps(bridge_config["capabilities"][url_pices[4]]["values"],separators=(',', ':'),ensure_ascii=False), "utf8"))
                     elif "scenes" == url_pices[3]: #trim lightstates for scenes
                         scenelist = copy.deepcopy(bridge_config)
                         for scene in scenelist["scenes"]:
                             if "lightstates" in scenelist["scenes"][scene]:
                                 scenelist["scenes"][scene]["lights"] = scenelist["groups"][scenelist["scenes"][scene]["group"]]["lights"]
                         self._set_end_headers(bytes(json.dumps(scenelist["scenes"][url_pices[4]],separators=(',', ':'),ensure_ascii=False), "utf8"))
-=======
-                        self._set_end_headers(bytes(json.dumps(bridge_config["capabilities"][url_pices[4]]["values"],separators=(',', ':'),ensure_ascii=False), "utf8"))
->>>>>>> 8a84a13e
                     else:
                         self._set_end_headers(bytes(json.dumps(bridge_config[url_pices[3]][url_pices[4]],separators=(',', ':'),ensure_ascii=False), "utf8"))
             elif (url_pices[2] == "nouser" or url_pices[2] == "none" or url_pices[2] == "config"): #used by applications to discover the bridge
