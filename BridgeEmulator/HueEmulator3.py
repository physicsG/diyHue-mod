#!/usr/bin/python3
import argparse
import base64
import copy
import json
import logging
import os
import random
import socket
import ssl
import sys
import requests
import uuid
from collections import defaultdict
from datetime import datetime, timedelta
from http.server import BaseHTTPRequestHandler, HTTPServer
from socketserver import ThreadingMixIn
from subprocess import Popen, check_output, call
from threading import Thread
from time import sleep, strftime
from urllib.parse import parse_qs, urlparse
from functions import light_types, nextFreeId
from functions.colors import convert_rgb_xy, convert_xy, hsv_to_rgb
from functions.html import (description, webform_hue, webform_linkbutton,
                            webform_milight, webformDeconz, webformTradfri, lightsHttp)
from functions.ssdp import ssdpBroadcast, ssdpSearch
from functions.network import getIpAddress
from functions.docker import dockerSetup
from functions.entertainment import entertainmentService
from functions.email import sendEmail
from functions.request import sendRequest
from functions.lightRequest import sendLightRequest, syncWithLights
from functions.updateGroup import updateGroupStats
from protocols import protocols, yeelight, tasmota, native_single, native_multi, esphome
from functions.remoteApi import remoteApi
from functions.remoteDiscover import remoteDiscover

update_lights_on_startup = False # if set to true all lights will be updated with last know state on startup.
off_if_unreachable = False # If set to true all lights that unreachable are marked as off.

ap = argparse.ArgumentParser()

# Arguements can also be passed as Environment Variables.
ap.add_argument("--ip", help="The IP address of the host system", type=str)
ap.add_argument("--http-port", help="The port to listen on for HTTP", type=int)
ap.add_argument("--mac", help="The MAC address of the host system", type=str)
ap.add_argument("--no-serve-https", action='store_true', help="Don't listen on port 443 with SSL")
ap.add_argument("--debug", action='store_true', help="Enables debug output")
ap.add_argument("--docker", action='store_true', help="Enables setup for use in docker container")
ap.add_argument("--ip-range", help="Set IP range for light discovery. Format: <START_IP>,<STOP_IP>", type=str)
ap.add_argument("--scan-on-host-ip", action='store_true', help="Scan the local IP address when discovering new lights")
ap.add_argument("--deconz", help="Provide the IP address of your Deconz host. 127.0.0.1 by default.", type=str)
ap.add_argument("--no-link-button", action='store_true', help="DANGEROUS! Don't require the link button to be pressed to pair the Hue app, just allow any app to connect")

args = ap.parse_args()

if args.debug or (os.getenv('DEBUG') and (os.getenv('DEBUG') == "true" or os.getenv('DEBUG') == "True")):
    root = logging.getLogger()
    root.setLevel(logging.DEBUG)
    ch = logging.StreamHandler(sys.stdout)
    ch.setLevel(logging.DEBUG)
    formatter = logging.Formatter('%(asctime)s - %(name)s - %(levelname)s - %(message)s')
    ch.setFormatter(formatter)
    root.addHandler(ch)

if args.ip:
    HOST_IP = args.ip
elif os.getenv('IP'):
    HOST_IP = os.getenv('IP')
else:
    HOST_IP = getIpAddress()

if args.http_port:
    HOST_HTTP_PORT = args.http_port
elif os.getenv('HTTP_PORT'):
    HOST_HTTP_PORT = os.getenv('HTTP_PORT')
else:
    HOST_HTTP_PORT = 80
HOST_HTTPS_PORT = 443 # Hardcoded for now

logging.info("Using Host %s:%s" % (HOST_IP, HOST_HTTP_PORT))

if args.mac:
    dockerMAC = args.mac
    mac = str(args.mac).replace(":","")
    print("Host MAC given as " + mac)
elif os.getenv('MAC'):
    dockerMAC = os.getenv('MAC')
    mac = str(dockerMAC).replace(":","")
    print("Host MAC given as " + mac)
else:
    dockerMAC = check_output("cat /sys/class/net/$(ip -o addr | grep %s | awk '{print $2}')/address" % HOST_IP, shell=True).decode('utf-8')[:-1]
    mac = check_output("cat /sys/class/net/$(ip -o addr | grep %s | awk '{print $2}')/address" % HOST_IP, shell=True).decode('utf-8').replace(":","")[:-1]
logging.info(mac)

if args.docker or (os.getenv('DOCKER') and os.getenv('DOCKER') == "true"):
    print("Docker Setup Initiated")
    docker = True
    dockerSetup(dockerMAC)
    print("Docker Setup Complete")
elif os.getenv('MAC'):
    dockerMAC = os.getenv('MAC')
    mac = str(dockerMAC).replace(":","")
    print("Host MAC given as " + mac)
else:
    docker = False

if args.ip_range:
    ranges = args.ip_range.split(',')
    if ranges[0] and int(ranges[0]) >= 0:
        ip_range_start = int(ranges[0])
    else:
        ip_range_start = 0

    if ranges[1] and int(ranges[1]) > 0:
        ip_range_end = int(ranges[1])
    else:
        ip_range_end = 255
elif os.getenv('IP_RANGE'):
    ranges = os.getenv('IP_RANGE').split(',')
    if ranges[0] and int(ranges[0]) >= 0:
        ip_range_start = int(ranges[0])
    else:
        ip_range_start = 0

    if ranges[1] and int(ranges[1]) > 0:
        ip_range_end = int(ranges[1])
    else:
        ip_range_end = 255
else:
    ip_range_start = os.getenv('IP_RANGE_START', 0)
    ip_range_end = os.getenv('IP_RANGE_END', 255)
logging.info("IP range for light discovery: "+str(ip_range_start)+"-"+str(ip_range_end))

if args.deconz:
  deconz_ip = args.deconz
  print("Deconz IP given as " + deconz_ip)
elif os.getenv('DECONZ'):
  deconz_ip = os.getenv('DECONZ')
  print("Deconz IP given as " + deconz_ip)
else:
  deconz_ip = "127.0.0.1"
logging.info(deconz_ip)

protocols = [yeelight, tasmota, native_single, native_multi, esphome]

cwd = os.path.split(os.path.abspath(__file__))[0]



def pretty_json(data):
    return json.dumps(data, sort_keys=True,                  indent=4, separators=(',', ': '))

run_service = True

def initialize():
    global bridge_config, new_lights, sensors_state
    new_lights = {}
    sensors_state = {}

    try:
        path = cwd + '/config.json'
        if os.path.exists(path):
            bridge_config = load_config(path)
            logging.info("Config loaded")
        else:
            logging.info("Config not found, creating new config from default settings")
            bridge_config = load_config(cwd + '/default-config.json')
            saveConfig()
    except Exception:
        logging.exception("CRITICAL! Config file was not loaded")
        sys.exit(1)

    ip_pices = HOST_IP.split(".")
    bridge_config["config"]["ipaddress"] = HOST_IP
    bridge_config["config"]["gateway"] = ip_pices[0] + "." +  ip_pices[1] + "." + ip_pices[2] + ".1"
    bridge_config["config"]["mac"] = mac[0] + mac[1] + ":" + mac[2] + mac[3] + ":" + mac[4] + mac[5] + ":" + mac[6] + mac[7] + ":" + mac[8] + mac[9] + ":" + mac[10] + mac[11]
    bridge_config["config"]["bridgeid"] = (mac[:6] + 'FFFE' + mac[6:]).upper()
    load_alarm_config()
    generateSensorsState()
    sanitizeBridgeScenes()
    ## generte security key for Hue Essentials remote access
    if "Hue Essentials key" not in bridge_config["config"]:
        bridge_config["config"]["Hue Essentials key"] = str(uuid.uuid1()).replace('-', '')

def sanitizeBridgeScenes():
    delscenes = []
    for scene in bridge_config["scenes"]:
        if "type" in bridge_config["scenes"][scene]:
            if ("GroupScene" == bridge_config["scenes"][scene]["type"]):
                if bridge_config["scenes"][scene]["group"] not in bridge_config["groups"]:
                    delscenes.append(scene)
        else:
            bridge_config["scenes"][scene]["type"] = "LightScene"
    for scene in delscenes:
        del bridge_config["scenes"][scene]

def getLightsVersions():
    lights = {}
    githubCatalog = json.loads(requests.get('https://raw.githubusercontent.com/diyhue/Lights/master/catalog.json').text)
    for light in bridge_config["lights_address"].keys():
        if bridge_config["lights_address"][light]["protocol"] in ["native_single", "native_multi"]:
            if "light_nr" not in bridge_config["lights_address"][light] or bridge_config["lights_address"][light]["light_nr"] == 1:
                currentData = json.loads(requests.get('http://' + bridge_config["lights_address"][light]["ip"] + '/detect', timeout=3).text)
                lights[light] = {"name": currentData["name"], "currentVersion": currentData["version"], "lastVersion": githubCatalog[currentData["type"]]["version"], "firmware": githubCatalog[currentData["type"]]["filename"]}
    return lights

def updateLight(light, filename):
    firmware = requests.get('https://github.com/diyhue/Lights/raw/master/Arduino/bin/' + filename, allow_redirects=True)
    open('/tmp/' + filename, 'wb').write(firmware.content)
    file = {'update': open('/tmp/' + filename,'rb')}
    update = requests.post('http://' + bridge_config["lights_address"][light]["ip"] + '/update', files=file)

# Make various updates to the config JSON structure to maintain backwards compatibility with old configs
def updateConfig():
    if "emulator" not in bridge_config:
        bridge_config["emulator"] = {"lights": {}, "sensors": {}}
        
    if "Remote API enabled" not in bridge_config["config"]:
        bridge_config["config"]["Remote API enabled"] = False

    # Update deCONZ sensors
    for sensor_id, sensor in bridge_config["deconz"]["sensors"].items():
        if "modelid" not in sensor:
            sensor["modelid"] = bridge_config["sensors"][sensor["bridgeid"]]["modelid"]
        if sensor["modelid"] == "TRADFRI motion sensor":
            if "lightsensor" not in sensor:
                sensor["lightsensor"] = "internal"

    # Update sensors
    for sensor_id, sensor in bridge_config["sensors"].items():
        if sensor["type"] == "CLIPGenericStatus":
            sensor["state"]["status"] = 0

    # Update lights
    for light_id, light_address in bridge_config["lights_address"].items():
        light = bridge_config["lights"][light_id]

        if light_address["protocol"] == "native" and "mac" not in light_address:
            light_address["mac"] = light["uniqueid"][:17]
            light["uniqueid"] = generate_unique_id()

        # Update deCONZ protocol lights
        if light_address["protocol"] == "deconz":
            # Delete old keys
            for key in list(light):
                if key in ["hascolor", "ctmax", "ctmin", "etag"]:
                    del light[key]

            if light["modelid"].startswith("TRADFRI"):
                light.update({"manufacturername": "Philips", "swversion": "1.46.13_r26312"})

                light["uniqueid"] = generate_unique_id()

                if light["type"] == "Color temperature light":
                    light["modelid"] = "LTW001"
                elif light["type"] == "Color light":
                    light["modelid"] = "LCT015"
                    light["type"] = "Extended color light"
                elif light["type"] == "Dimmable light":
                    light["modelid"] = "LWB010"

        # Update ESPHome light firmware version (adapted from Philips)
        if "manufacturername" in light and light["manufacturername"] == "ESPHome":
            swversion = "1.46.13_r26312"
            if light["modelid"] in ["ESPHome-RGBW", "ESPHome-CT", "ESPHome-RGB", "ESPHome-Dimmable", "ESPHome-Toggle"]:
                # Update archetype for various Philips models
                if light["modelid"] in ["ESPHome-CT", "ESPHome-Dimmable", "ESPHome-Toggle"]:
                    archetype = "classicbulb"
                elif light["modelid"] in ["ESPHome-RGBW", "ESPHome-RGB"]:
                    archetype = "sultanbulb"

                light["config"] = {"archetype": archetype, "function": "mixed", "direction": "omnidirectional"}

        # Update Philips lights firmware version
        if "manufacturername" in light and light["manufacturername"] == "Philips":
            swversion = "1.46.13_r26312"
            if light["modelid"] in ["LST002", "LCT015", "LTW001", "LWB010"]:
                # Update archetype for various Philips models
                if light["modelid"] in ["LTW001", "LWB010"]:
                    archetype = "classicbulb"
                elif light["modelid"] == "LCT015":
                    archetype = "sultanbulb"
                elif light["modelid"] == "LST002":
                    archetype = "huelightstrip"
                    swversion = "5.127.1.26581"

                light["config"] = {"archetype": archetype, "function": "mixed", "direction": "omnidirectional"}

                # Update startup config
                if "startup" not in light["config"]:
                    light["config"]["startup"] = {"mode": "safety", "configured": False}

            # Finally, update the software version
            light["swversion"] = swversion

    #set entertainment streaming to inactive on start/restart
    for group_id, group in bridge_config["groups"].items():
        if "type" in group and group["type"] == "Entertainment":
            group["stream"].update({"active": False, "owner": None})

    #fix timezones bug
    if "values" not in bridge_config["capabilities"]["timezones"]:
        timezones = bridge_config["capabilities"]["timezones"]
        bridge_config["capabilities"]["timezones"] = {"values": timezones}

def addTradfriDimmer(sensor_id, group_id):
    rules = [{ "actions":[{"address": "/groups/" + group_id + "/action", "body":{ "on":True, "bri":1 }, "method": "PUT" }], "conditions":[{ "address": "/sensors/" + sensor_id + "/state/lastupdated", "operator": "dx"}, { "address": "/sensors/" + sensor_id + "/state/buttonevent", "operator": "eq", "value": "2002" }, { "address": "/groups/" + group_id + "/state/any_on", "operator": "eq", "value": "false" }], "name": "Remote " + sensor_id + " turn on" },{"actions":[{"address":"/groups/" + group_id + "/action", "body":{ "on": False}, "method":"PUT"}], "conditions":[{ "address": "/sensors/" + sensor_id + "/state/lastupdated", "operator": "dx" }, { "address": "/sensors/" + sensor_id + "/state/buttonevent", "operator": "eq", "value": "4002" }, { "address": "/groups/" + group_id + "/state/any_on", "operator": "eq", "value": "true" }, { "address": "/groups/" + group_id + "/action/bri", "operator": "eq", "value": "1"}], "name":"Dimmer Switch " + sensor_id + " off"}, { "actions":[{ "address": "/groups/" + group_id + "/action", "body":{ "on":False }, "method": "PUT" }], "conditions":[{ "address": "/sensors/" + sensor_id + "/state/lastupdated", "operator": "dx" }, { "address": "/sensors/" + sensor_id + "/state/buttonevent", "operator": "eq", "value": "3002" }, { "address": "/groups/" + group_id + "/state/any_on", "operator": "eq", "value": "true" }, { "address": "/groups/" + group_id + "/action/bri", "operator": "eq", "value": "1"}], "name": "Remote " + sensor_id + " turn off" }, { "actions": [{"address": "/groups/" + group_id + "/action", "body":{"bri_inc": 32, "transitiontime": 9}, "method": "PUT" }], "conditions": [{ "address": "/groups/" + group_id + "/state/any_on", "operator": "eq", "value": "true" },{ "address": "/sensors/" + sensor_id + "/state/buttonevent", "operator": "eq", "value": "2002" }, {"address": "/sensors/" + sensor_id + "/state/lastupdated", "operator": "dx"}], "name": "Dimmer Switch " + sensor_id + " rotate right"}, { "actions": [{"address": "/groups/" + group_id + "/action", "body":{"bri_inc": 56, "transitiontime": 9}, "method": "PUT" }], "conditions": [{ "address": "/groups/" + group_id + "/state/any_on", "operator": "eq", "value": "true" },{ "address": "/sensors/" + sensor_id + "/state/buttonevent", "operator": "eq", "value": "1002" }, {"address": "/sensors/" + sensor_id + "/state/lastupdated", "operator": "dx"}], "name": "Dimmer Switch " + sensor_id + " rotate fast right"}, {"actions": [{"address": "/groups/" + group_id + "/action", "body": {"bri_inc": -32, "transitiontime": 9}, "method": "PUT"}], "conditions": [{ "address": "/groups/" + group_id + "/action/bri", "operator": "gt", "value": "1"},{"address": "/sensors/" + sensor_id + "/state/buttonevent", "operator": "eq", "value": "3002"}, {"address": "/sensors/" + sensor_id + "/state/lastupdated", "operator": "dx"}], "name": "Dimmer Switch " + sensor_id + " rotate left"}, {"actions": [{"address": "/groups/" + group_id + "/action", "body": {"bri_inc": -56, "transitiontime": 9}, "method": "PUT"}], "conditions": [{ "address": "/groups/" + group_id + "/action/bri", "operator": "gt", "value": "1"},{"address": "/sensors/" + sensor_id + "/state/buttonevent", "operator": "eq", "value": "4002"}, {"address": "/sensors/" + sensor_id + "/state/lastupdated", "operator": "dx"}], "name": "Dimmer Switch " + sensor_id + " rotate left"}]
    resourcelinkId = nextFreeId(bridge_config, "resourcelinks")
    bridge_config["resourcelinks"][resourcelinkId] = {"classid": 15555,"description": "Rules for sensor " + sensor_id, "links": ["/sensors/" + sensor_id], "name": "Emulator rules " + sensor_id,"owner": list(bridge_config["config"]["whitelist"])[0]}
    for rule in rules:
        ruleId = nextFreeId(bridge_config, "rules")
        bridge_config["rules"][ruleId] = rule
        bridge_config["rules"][ruleId].update({"created": datetime.utcnow().strftime("%Y-%m-%dT%H:%M:%S"), "lasttriggered": None, "owner": list(bridge_config["config"]["whitelist"])[0], "recycle": True, "status": "enabled", "timestriggered": 0})
        bridge_config["resourcelinks"][resourcelinkId]["links"].append("/rules/" + ruleId)

def addTradfriCtRemote(sensor_id, group_id):
    rules = [{"actions": [{"address": "/groups/" + group_id + "/action","body": {"on": True},"method": "PUT"}],"conditions": [{"address": "/sensors/" + sensor_id + "/state/lastupdated","operator": "dx"},{"address": "/sensors/" + sensor_id + "/state/buttonevent","operator": "eq","value": "1002"},{"address": "/groups/" + group_id + "/state/any_on","operator": "eq","value": "false"}],"name": "Remote " + sensor_id + " button on"}, {"actions": [{"address": "/groups/" + group_id + "/action","body": {"on": False},"method": "PUT"}],"conditions": [{"address": "/sensors/" + sensor_id + "/state/lastupdated","operator": "dx"},{"address": "/sensors/" + sensor_id + "/state/buttonevent","operator": "eq","value": "1002"},{"address": "/groups/" + group_id + "/state/any_on","operator": "eq","value": "true"}],"name": "Remote " + sensor_id + " button off"},{ "actions": [{ "address": "/groups/" + group_id + "/action", "body": { "bri_inc": 30, "transitiontime": 9 }, "method": "PUT" }], "conditions": [{ "address": "/sensors/" + sensor_id + "/state/buttonevent", "operator": "eq", "value": "2002" }, { "address": "/sensors/" + sensor_id + "/state/lastupdated", "operator": "dx" }], "name": "Dimmer Switch " + sensor_id + " up-press" }, { "actions": [{ "address": "/groups/" + group_id + "/action", "body": { "bri_inc": 56, "transitiontime": 9 }, "method": "PUT" }], "conditions": [{ "address": "/sensors/" + sensor_id + "/state/buttonevent", "operator": "eq", "value": "2001" }, { "address": "/sensors/" + sensor_id + "/state/lastupdated", "operator": "dx" }], "name": "Dimmer Switch " + sensor_id + " up-long" }, { "actions": [{ "address": "/groups/" + group_id + "/action", "body": { "bri_inc": -30, "transitiontime": 9 }, "method": "PUT" }], "conditions": [{ "address": "/sensors/" + sensor_id + "/state/buttonevent", "operator": "eq", "value": "3002" }, { "address": "/sensors/" + sensor_id + "/state/lastupdated", "operator": "dx" }], "name": "Dimmer Switch " + sensor_id + " dn-press" }, { "actions": [{ "address": "/groups/" + group_id + "/action", "body": { "bri_inc": -56, "transitiontime": 9 }, "method": "PUT" }], "conditions": [{ "address": "/sensors/" + sensor_id + "/state/buttonevent", "operator": "eq", "value": "3001" }, { "address": "/sensors/" + sensor_id + "/state/lastupdated", "operator": "dx" }], "name": "Dimmer Switch " + sensor_id + " dn-long" }, { "actions": [{ "address": "/groups/" + group_id + "/action", "body": { "ct_inc": 50, "transitiontime": 9 }, "method": "PUT" }], "conditions": [{ "address": "/sensors/" + sensor_id + "/state/buttonevent", "operator": "eq", "value": "4002" }, { "address": "/sensors/" + sensor_id + "/state/lastupdated", "operator": "dx" }], "name": "Dimmer Switch " + sensor_id + " ctl-press" }, { "actions": [{ "address": "/groups/" + group_id + "/action", "body": { "ct_inc": 100, "transitiontime": 9 }, "method": "PUT" }], "conditions": [{ "address": "/sensors/" + sensor_id + "/state/buttonevent", "operator": "eq", "value": "4001" }, { "address": "/sensors/" + sensor_id + "/state/lastupdated", "operator": "dx" }], "name": "Dimmer Switch " + sensor_id + " ctl-long" }, { "actions": [{ "address": "/groups/" + group_id + "/action", "body": { "ct_inc": -50, "transitiontime": 9 }, "method": "PUT" }], "conditions": [{ "address": "/sensors/" + sensor_id + "/state/buttonevent", "operator": "eq", "value": "5002" }, { "address": "/sensors/" + sensor_id + "/state/lastupdated", "operator": "dx" }], "name": "Dimmer Switch " + sensor_id + " ct-press" }, { "actions": [{ "address": "/groups/" + group_id + "/action", "body": { "ct_inc": -100, "transitiontime": 9 }, "method": "PUT" }], "conditions": [{ "address": "/sensors/" + sensor_id + "/state/buttonevent", "operator": "eq", "value": "5001" }, { "address": "/sensors/" + sensor_id + "/state/lastupdated", "operator": "dx" }], "name": "Dimmer Switch " + sensor_id + " ct-long" }]
    resourcelinkId = nextFreeId(bridge_config, "resourcelinks")
    bridge_config["resourcelinks"][resourcelinkId] = {"classid": 15555,"description": "Rules for sensor " + sensor_id, "links": ["/sensors/" + sensor_id], "name": "Emulator rules " + sensor_id,"owner": list(bridge_config["config"]["whitelist"])[0]}
    for rule in rules:
        ruleId = nextFreeId(bridge_config, "rules")
        bridge_config["rules"][ruleId] = rule
        bridge_config["rules"][ruleId].update({"created": datetime.utcnow().strftime("%Y-%m-%dT%H:%M:%S"), "lasttriggered": None, "owner": list(bridge_config["config"]["whitelist"])[0], "recycle": True, "status": "enabled", "timestriggered": 0})
        bridge_config["resourcelinks"][resourcelinkId]["links"].append("/rules/" + ruleId)

def addTradfriSceneRemote(sensor_id, group_id):
    rules = [{"actions": [{"address": "/groups/" + group_id + "/action","body": {"on": True},"method": "PUT"}],"conditions": [{"address": "/sensors/" + sensor_id + "/state/lastupdated","operator": "dx"},{"address": "/sensors/" + sensor_id + "/state/buttonevent","operator": "eq","value": "1002"},{"address": "/groups/" + group_id + "/state/any_on","operator": "eq","value": "false"}],"name": "Remote " + sensor_id + " button on"}, {"actions": [{"address": "/groups/" + group_id + "/action","body": {"on": False},"method": "PUT"}],"conditions": [{"address": "/sensors/" + sensor_id + "/state/lastupdated","operator": "dx"},{"address": "/sensors/" + sensor_id + "/state/buttonevent","operator": "eq","value": "1002"},{"address": "/groups/" + group_id + "/state/any_on","operator": "eq","value": "true"}],"name": "Remote " + sensor_id + " button off"},{ "actions": [{ "address": "/groups/" + group_id + "/action", "body": { "bri_inc": 30, "transitiontime": 9 }, "method": "PUT" }], "conditions": [{ "address": "/sensors/" + sensor_id + "/state/buttonevent", "operator": "eq", "value": "2002" }, { "address": "/sensors/" + sensor_id + "/state/lastupdated", "operator": "dx" }], "name": "Dimmer Switch " + sensor_id + " up-press" }, { "actions": [{ "address": "/groups/" + group_id + "/action", "body": { "bri_inc": 56, "transitiontime": 9 }, "method": "PUT" }], "conditions": [{ "address": "/sensors/" + sensor_id + "/state/buttonevent", "operator": "eq", "value": "2001" }, { "address": "/sensors/" + sensor_id + "/state/lastupdated", "operator": "dx" }], "name": "Dimmer Switch " + sensor_id + " up-long" }, { "actions": [{ "address": "/groups/" + group_id + "/action", "body": { "bri_inc": -30, "transitiontime": 9 }, "method": "PUT" }], "conditions": [{ "address": "/sensors/" + sensor_id + "/state/buttonevent", "operator": "eq", "value": "3002" }, { "address": "/sensors/" + sensor_id + "/state/lastupdated", "operator": "dx" }], "name": "Dimmer Switch " + sensor_id + " dn-press" }, { "actions": [{ "address": "/groups/" + group_id + "/action", "body": { "bri_inc": -56, "transitiontime": 9 }, "method": "PUT" }], "conditions": [{ "address": "/sensors/" + sensor_id + "/state/buttonevent", "operator": "eq", "value": "3001" }, { "address": "/sensors/" + sensor_id + "/state/lastupdated", "operator": "dx" }], "name": "Dimmer Switch " + sensor_id + " dn-long" }, { "actions": [{ "address": "/groups/" + group_id + "/action", "body": { "scene_inc": -1 }, "method": "PUT" }], "conditions": [{ "address": "/sensors/" + sensor_id + "/state/buttonevent", "operator": "eq", "value": "4002" }, { "address": "/sensors/" + sensor_id + "/state/lastupdated", "operator": "dx" }], "name": "Dimmer Switch " + sensor_id + " ctl-press" }, { "actions": [{ "address": "/groups/" + group_id + "/action", "body": { "scene_inc": -1 }, "method": "PUT" }], "conditions": [{ "address": "/sensors/" + sensor_id + "/state/buttonevent", "operator": "eq", "value": "4001" }, { "address": "/sensors/" + sensor_id + "/state/lastupdated", "operator": "dx" }], "name": "Dimmer Switch " + sensor_id + " ctl-long" }, { "actions": [{ "address": "/groups/" + group_id + "/action", "body": { "scene_inc": 1 }, "method": "PUT" }], "conditions": [{ "address": "/sensors/" + sensor_id + "/state/buttonevent", "operator": "eq", "value": "5002" }, { "address": "/sensors/" + sensor_id + "/state/lastupdated", "operator": "dx" }], "name": "Dimmer Switch " + sensor_id + " ct-press" }, { "actions": [{ "address": "/groups/" + group_id + "/action", "body": { "scene_inc": 1 }, "method": "PUT" }], "conditions": [{ "address": "/sensors/" + sensor_id + "/state/buttonevent", "operator": "eq", "value": "5001" }, { "address": "/sensors/" + sensor_id + "/state/lastupdated", "operator": "dx" }], "name": "Dimmer Switch " + sensor_id + " ct-long" }]
    resourcelinkId = nextFreeId(bridge_config, "resourcelinks")
    bridge_config["resourcelinks"][resourcelinkId] = {"classid": 15555,"description": "Rules for sensor " + sensor_id, "links": ["/sensors/" + sensor_id], "name": "Emulator rules " + sensor_id,"owner": list(bridge_config["config"]["whitelist"])[0]}
    for rule in rules:
        ruleId = nextFreeId(bridge_config, "rules")
        bridge_config["rules"][ruleId] = rule
        bridge_config["rules"][ruleId].update({"created": datetime.utcnow().strftime("%Y-%m-%dT%H:%M:%S"), "lasttriggered": None, "owner": list(bridge_config["config"]["whitelist"])[0], "recycle": True, "status": "enabled", "timestriggered": 0})
        bridge_config["resourcelinks"][resourcelinkId]["links"].append("/rules/" + ruleId)

def addHueMotionSensor(uniqueid, name="Hue motion sensor"):
    new_sensor_id = nextFreeId(bridge_config, "sensors")
    if uniqueid == "":
        uniqueid = "00:17:88:01:02:"
        if len(new_sensor_id) == 1:
            uniqueid += "0" + new_sensor_id
        else:
            uniqueid += new_sensor_id
    bridge_config["sensors"][nextFreeId(bridge_config, "sensors")] = {"name": "Hue temperature sensor 1", "uniqueid": uniqueid + ":d0:5b-02-0402", "type": "ZLLTemperature", "swversion": "6.1.0.18912", "state": {"temperature": None, "lastupdated": "none"}, "manufacturername": "Philips", "config": {"on": False, "battery": 100, "reachable": True, "alert":"none", "ledindication": False, "usertest": False, "pending": []}, "modelid": "SML001"}
    motion_sensor = nextFreeId(bridge_config, "sensors")
    bridge_config["sensors"][motion_sensor] = {"name": name, "uniqueid": uniqueid + ":d0:5b-02-0406", "type": "ZLLPresence", "swversion": "6.1.0.18912", "state": {"lastupdated": "none", "presence": None}, "manufacturername": "Philips", "config": {"on": False,"battery": 100,"reachable": True, "alert": "lselect", "ledindication": False, "usertest": False, "sensitivity": 2, "sensitivitymax": 2,"pending": []}, "modelid": "SML001"}
    bridge_config["sensors"][nextFreeId(bridge_config, "sensors")] = {"name": "Hue ambient light sensor", "uniqueid": uniqueid + ":d0:5b-02-0400", "type": "ZLLLightLevel", "swversion": "6.1.0.18912", "state": {"dark": True, "daylight": False, "lightlevel": 6000, "lastupdated": "none"}, "manufacturername": "Philips", "config": {"on": False,"battery": 100, "reachable": True, "alert": "none", "tholddark": 21597, "tholdoffset": 7000, "ledindication": False, "usertest": False, "pending": []}, "modelid": "SML001"}
    return(motion_sensor)

def addHueSwitch(uniqueid, sensorsType):
    new_sensor_id = nextFreeId(bridge_config, "sensors")
    if uniqueid == "":
        uniqueid = "00:17:88:01:02:"
        if len(new_sensor_id) == 1:
            uniqueid += "0" + new_sensor_id + ":4d:c6-02-fc00"
        else:
            uniqueid += new_sensor_id + ":4d:c6-02-fc00"
    bridge_config["sensors"][new_sensor_id] = {"state": {"buttonevent": 0, "lastupdated": "none"}, "config": {"on": True, "battery": 100, "reachable": True}, "name": "Dimmer Switch" if sensorsType == "ZLLSwitch" else "Tap Switch", "type": sensorsType, "modelid": "RWL021" if sensorsType == "ZLLSwitch" else "ZGPSWITCH", "manufacturername": "Philips", "swversion": "5.45.1.17846" if sensorsType == "ZLLSwitch" else "", "uniqueid": uniqueid}
    return(new_sensor_id)

#load config files
def load_config(path):
    with open(path, 'r', encoding="utf-8") as fp:
        return json.load(fp)

def resourceRecycle():
    sleep(5) #give time to application to delete all resources, then start the cleanup
    resourcelinks = {"groups": [],"lights": [], "sensors": [], "rules": [], "scenes": [], "schedules": []}
    for resourcelink in bridge_config["resourcelinks"].keys():
        for link in bridge_config["resourcelinks"][resourcelink]["links"]:
            link_parts = link.split("/")
            resourcelinks[link_parts[1]].append(link_parts[2])

    for resource in resourcelinks.keys():
        for key in list(bridge_config[resource]):
            if "recycle" in bridge_config[resource][key] and bridge_config[resource][key]["recycle"] and key not in resourcelinks[resource]:
                logging.info("delete " + resource + " / " + key)
                del bridge_config[resource][key]


def load_alarm_config():  #load and configure alarm virtual light
    if bridge_config["alarm_config"]["mail_username"] != "":
        logging.info("E-mail account configured")
        if "virtual_light" not in bridge_config["alarm_config"]:
            logging.info("Send test email")
            if sendEmail(bridge_config["alarm_config"], "dummy test"):
                logging.info("Mail succesfully sent\nCreate alarm virtual light")
                new_light_id = nextFreeId(bridge_config, "lights")
                bridge_config["lights"][new_light_id] = {"state": {"on": False, "bri": 200, "hue": 0, "sat": 0, "xy": [0.690456, 0.295907], "ct": 461, "alert": "none", "effect": "none", "colormode": "xy", "reachable": True}, "type": "Extended color light", "name": "Alarm", "uniqueid": "1234567ffffff", "modelid": "LLC012", "swversion": "66009461"}
                bridge_config["alarm_config"]["virtual_light"] = new_light_id
            else:
                logging.info("Mail test failed")

def saveConfig(filename='config.json'):
    with open(cwd + '/' + filename, 'w', encoding="utf-8") as fp:
        json.dump(bridge_config, fp, sort_keys=True, indent=4, separators=(',', ': '))
    if docker:
        Popen(["cp", cwd + '/' + filename, cwd + '/' + 'export/'])

def generateSensorsState():
    for sensor in bridge_config["sensors"]:
        if sensor not in sensors_state and "state" in bridge_config["sensors"][sensor]:
            sensors_state[sensor] = {"state": {}}
            for key in bridge_config["sensors"][sensor]["state"].keys():
                if key in ["lastupdated", "presence", "flag", "dark", "daylight", "status"]:
                    sensors_state[sensor]["state"].update({key: datetime.now()})


def schedulerProcessor():
    while run_service:
        for schedule in bridge_config["schedules"].keys():
            try:
                delay = 0
                if bridge_config["schedules"][schedule]["status"] == "enabled":
                    if bridge_config["schedules"][schedule]["localtime"][-9:-8] == "A":
                        delay = random.randrange(0, int(bridge_config["schedules"][schedule]["localtime"][-8:-6]) * 3600 + int(bridge_config["schedules"][schedule]["localtime"][-5:-3]) * 60 + int(bridge_config["schedules"][schedule]["localtime"][-2:]))
                        schedule_time = bridge_config["schedules"][schedule]["localtime"][:-9]
                    else:
                        schedule_time = bridge_config["schedules"][schedule]["localtime"]
                    if schedule_time.startswith("W"):
                        pices = schedule_time.split('/T')
                        if int(pices[0][1:]) & (1 << 6 - datetime.today().weekday()):
                            if pices[1] == datetime.now().strftime("%H:%M:%S"):
                                logging.info("execute schedule: " + schedule + " withe delay " + str(delay))
                                sendRequest(bridge_config["schedules"][schedule]["command"]["address"], bridge_config["schedules"][schedule]["command"]["method"], json.dumps(bridge_config["schedules"][schedule]["command"]["body"]), 1, delay)
                    elif schedule_time.startswith("PT"):
                        timmer = schedule_time[2:]
                        (h, m, s) = timmer.split(':')
                        d = timedelta(hours=int(h), minutes=int(m), seconds=int(s))
                        if bridge_config["schedules"][schedule]["starttime"] == (datetime.utcnow() - d).strftime("%Y-%m-%dT%H:%M:%S"):
                            logging.info("execute timmer: " + schedule + " withe delay " + str(delay))
                            sendRequest(bridge_config["schedules"][schedule]["command"]["address"], bridge_config["schedules"][schedule]["command"]["method"], json.dumps(bridge_config["schedules"][schedule]["command"]["body"]), 1, delay)
                            bridge_config["schedules"][schedule]["status"] = "disabled"
                    else:
                        if schedule_time == datetime.now().strftime("%Y-%m-%dT%H:%M:%S"):
                            logging.info("execute schedule: " + schedule + " withe delay " + str(delay))
                            sendRequest(bridge_config["schedules"][schedule]["command"]["address"], bridge_config["schedules"][schedule]["command"]["method"], json.dumps(bridge_config["schedules"][schedule]["command"]["body"]), 1, delay)
                            if bridge_config["schedules"][schedule]["autodelete"]:
                                del bridge_config["schedules"][schedule]
            except Exception as e:
                logging.info("Exception while processing the schedule " + schedule + " | " + str(e))

        if (datetime.now().strftime("%M:%S") == "00:10"): #auto save configuration every hour
            saveConfig()
            Thread(target=daylightSensor).start()
            if (datetime.now().strftime("%H") == "23" and datetime.now().strftime("%A") == "Sunday"): #backup config every Sunday at 23:00:10
                if docker:
                    saveConfig("export/config-backup-" + datetime.now().strftime("%Y-%m-%d") + ".json")
                else:
                    saveConfig("config-backup-" + datetime.now().strftime("%Y-%m-%d") + ".json")
        sleep(1)

def switchScene(group, direction):
    group_scenes = []
    current_position = -1
    possible_current_position = -1 # used in case the brigtness was changes and will be no perfect match (scene lightstates vs light states)
    break_next = False
    for scene in bridge_config["scenes"]:
        if bridge_config["groups"][group]["lights"][0] in bridge_config["scenes"][scene]["lights"]:
            group_scenes.append(scene)
            if break_next: # don't lose time as this is the scene we need
                break
            is_current_scene = True
            is_possible_current_scene = True
            for light in bridge_config["scenes"][scene]["lightstates"]:
                for key in bridge_config["scenes"][scene]["lightstates"][light].keys():
                    if key == "xy":
                        if not bridge_config["scenes"][scene]["lightstates"][light]["xy"][0] == bridge_config["lights"][light]["state"]["xy"][0] and not bridge_config["scenes"][scene]["lightstates"][light]["xy"][1] == bridge_config["lights"][light]["state"]["xy"][1]:
                            is_current_scene = False
                    else:
                        if not bridge_config["scenes"][scene]["lightstates"][light][key] == bridge_config["lights"][light]["state"][key]:
                            is_current_scene = False
                            if not key == "bri":
                                is_possible_current_scene = False
            if is_current_scene:
                current_position = len(group_scenes) -1
                if direction == -1 and len(group_scenes) != 1:
                    break
                elif len(group_scenes) != 1:
                    break_next = True
            elif  is_possible_current_scene:
                possible_current_position = len(group_scenes) -1

    matched_scene = ""
    if current_position + possible_current_position == -2:
        logging.info("current scene not found, reset to zero")
        if len(group_scenes) != 0:
            matched_scene = group_scenes[0]
        else:
            logging.info("error, no scenes found")
            return
    elif current_position != -1:
        if len(group_scenes) -1 < current_position + direction:
            matched_scene = group_scenes[0]
        else:
            matched_scene = group_scenes[current_position + direction]
    elif possible_current_position != -1:
        if len(group_scenes) -1 < possible_current_position + direction:
            matched_scene = group_scenes[0]
        else:
            matched_scene = group_scenes[possible_current_position + direction]
    logging.info("matched scene " + bridge_config["scenes"][matched_scene]["name"])

    for light in bridge_config["scenes"][matched_scene]["lights"]:
        bridge_config["lights"][light]["state"].update(bridge_config["scenes"][matched_scene]["lightstates"][light])
        if "xy" in bridge_config["scenes"][matched_scene]["lightstates"][light]:
            bridge_config["lights"][light]["state"]["colormode"] = "xy"
        elif "ct" in bridge_config["scenes"][matched_scene]["lightstates"][light]:
            bridge_config["lights"][light]["state"]["colormode"] = "ct"
        elif "hue" or "sat" in bridge_config["scenes"][matched_scene]["lightstates"][light]:
            bridge_config["lights"][light]["state"]["colormode"] = "hs"
        sendLightRequest(light, bridge_config["scenes"][matched_scene]["lightstates"][light], bridge_config["lights"], bridge_config["lights_address"])
        updateGroupStats(light, bridge_config["lights"], bridge_config["groups"])


def checkRuleConditions(rule, sensor, current_time, ignore_ddx=False):
    ddx = 0
    sensor_found = False
    ddx_sensor = []
    for condition in bridge_config["rules"][rule]["conditions"]:
        try:
            url_pices = condition["address"].split('/')
            if url_pices[1] == "sensors" and sensor == url_pices[2]:
                sensor_found = True
            if condition["operator"] == "eq":
                if condition["value"] == "true":
                    if not bridge_config[url_pices[1]][url_pices[2]][url_pices[3]][url_pices[4]]:
                        return [False, 0]
                elif condition["value"] == "false":
                    if bridge_config[url_pices[1]][url_pices[2]][url_pices[3]][url_pices[4]]:
                        return [False, 0]
                else:
                    if not int(bridge_config[url_pices[1]][url_pices[2]][url_pices[3]][url_pices[4]]) == int(condition["value"]):
                        return [False, 0]
            elif condition["operator"] == "gt":
                if not int(bridge_config[url_pices[1]][url_pices[2]][url_pices[3]][url_pices[4]]) > int(condition["value"]):
                    return [False, 0]
            elif condition["operator"] == "lt":
                if not int(bridge_config[url_pices[1]][url_pices[2]][url_pices[3]][url_pices[4]]) < int(condition["value"]):
                    return [False, 0]
            elif condition["operator"] == "dx":
                if not sensors_state[url_pices[2]][url_pices[3]][url_pices[4]] == current_time:
                    return [False, 0]
            elif condition["operator"] == "in":
                periods = condition["value"].split('/')
                if condition["value"][0] == "T":
                    timeStart = datetime.strptime(periods[0], "T%H:%M:%S").time()
                    timeEnd = datetime.strptime(periods[1], "T%H:%M:%S").time()
                    now_time = datetime.now().time()
                    if timeStart < timeEnd:
                        if not timeStart <= now_time <= timeEnd:
                            return [False, 0]
                    else:
                        if not (timeStart <= now_time or now_time <= timeEnd):
                            return [False, 0]
            elif condition["operator"] == "ddx" and ignore_ddx is False:
                if not sensors_state[url_pices[2]][url_pices[3]][url_pices[4]] == current_time:
                        return [False, 0]
                else:
                    ddx = int(condition["value"][2:4]) * 3600 + int(condition["value"][5:7]) * 60 + int(condition["value"][-2:])
                    ddx_sensor = url_pices
        except Exception as e:
            logging.info("rule " + rule + " failed, reason:" + str(e))


    if sensor_found:
        return [True, ddx, ddx_sensor]
    else:
        return [False]

def ddxRecheck(rule, sensor, current_time, ddx_delay, ddx_sensor):
    for x in range(ddx_delay):
        if current_time != sensors_state[ddx_sensor[2]][ddx_sensor[3]][ddx_sensor[4]]:
            logging.info("ddx rule " + rule + " canceled after " + str(x) + " seconds")
            return # rule not valid anymore because sensor state changed while waiting for ddx delay
        sleep(1)
    current_time = datetime.now()
    rule_state = checkRuleConditions(rule, sensor, current_time, True)
    if rule_state[0]: #if all conditions are meet again
        logging.info("delayed rule " + rule + " is triggered")
        bridge_config["rules"][rule]["lasttriggered"] = current_time.strftime("%Y-%m-%dT%H:%M:%S")
        bridge_config["rules"][rule]["timestriggered"] += 1
        for action in bridge_config["rules"][rule]["actions"]:
            sendRequest("/api/" + bridge_config["rules"][rule]["owner"] + action["address"], action["method"], json.dumps(action["body"]))

def rulesProcessor(sensor, current_time):
    bridge_config["config"]["localtime"] = current_time.strftime("%Y-%m-%dT%H:%M:%S") #required for operator dx to address /config/localtime
    actionsToExecute = []
    for rule in bridge_config["rules"].keys():
        if bridge_config["rules"][rule]["status"] == "enabled":
            rule_result = checkRuleConditions(rule, sensor, current_time)
            if rule_result[0]:
                if rule_result[1] == 0: #is not ddx rule
                    logging.info("rule " + rule + " is triggered")
                    bridge_config["rules"][rule]["lasttriggered"] = current_time.strftime("%Y-%m-%dT%H:%M:%S")
                    bridge_config["rules"][rule]["timestriggered"] += 1
                    for action in bridge_config["rules"][rule]["actions"]:
                        actionsToExecute.append(action)
                else: #if ddx rule
                    logging.info("ddx rule " + rule + " will be re validated after " + str(rule_result[1]) + " seconds")
                    Thread(target=ddxRecheck, args=[rule, sensor, current_time, rule_result[1], rule_result[2]]).start()
    for action in actionsToExecute:
        sendRequest("/api/" +    list(bridge_config["config"]["whitelist"])[0] + action["address"], action["method"], json.dumps(action["body"]))


def scanHost(host, port):
    sock = socket.socket(socket.AF_INET, socket.SOCK_STREAM)
    sock.settimeout(0.02) # Very short timeout. If scanning fails this could be increased
    result = sock.connect_ex((host, port))
    sock.close()
    return result

def iter_ips(port):
    host = HOST_IP.split('.')
    if args.scan_on_host_ip:
        yield ('127.0.0.1', port)
        return
    for addr in range(ip_range_start, ip_range_end + 1):
        host[3] = str(addr)
        test_host = '%s.%s.%s.%s' % (*host,)
        if test_host != HOST_IP:
            yield (test_host, port)

def find_hosts(port):
    validHosts = []
    for host, port in iter_ips(port):
        if scanHost(host, port) == 0:
            hostWithPort = '%s:%s' % (host, port)
            validHosts.append(hostWithPort)

    return validHosts

def find_light_in_config_from_mac_and_nr(bridge_config, mac_address, light_nr):
    for light_id, light_address in bridge_config["lights_address"].items():
        if (light_address["protocol"] in ["native", "native_single",  "native_multi"]
                and light_address["mac"] == mac_address
                and ('light_nr' not in light_address or
                    light_address['light_nr'] == light_nr)):
            return light_id
    return None

def find_light_in_config_from_uid(bridge_config, unique_id):
    for light in bridge_config["lights"].keys():
        if bridge_config["lights"][light]["uniqueid"] == unique_id:
            return light
    return None

def generate_light_name(base_name, light_nr):
    # Light name can only contain 32 characters
    suffix = ' %s' % light_nr
    return '%s%s' % (base_name[:32-len(suffix)], suffix)

def generate_unique_id():
    rand_bytes = [random.randrange(0, 256) for _ in range(3)]
    return "00:17:88:01:00:%02x:%02x:%02x-0b" % (*rand_bytes,)

def scan_for_lights(): #scan for ESP8266 lights and strips
    Thread(target=yeelight.discover, args=[bridge_config, new_lights]).start()
    Thread(target=tasmota.discover, args=[bridge_config, new_lights]).start()
    Thread(target=esphome.discover, args=[bridge_config, new_lights]).start()
    #return all host that listen on port 80
    device_ips = find_hosts(80)
    logging.info(pretty_json(device_ips))
    logging.debug('devs', device_ips)
    for ip in device_ips:
        try:
            response = requests.get("http://" + ip + "/detect", timeout=3)
            if response.status_code == 200:
                # XXX JSON validation
                try:
                    device_data = json.loads(response.text)
                    logging.info(pretty_json(device_data))
                    if "modelid" in device_data:
                        logging.info(ip + " is " + device_data['name'])
                        if "protocol" in device_data:
                            protocol = device_data["protocol"]
                        else:
                            protocol = "native"

                        # Get number of lights
                        lights = 1
                        if "lights" in device_data:
                            lights = device_data["lights"]

                        # Add each light to config
                        logging.info("Add new light: " + device_data["name"])
                        for x in range(1, lights + 1):
                            light = find_light_in_config_from_mac_and_nr(bridge_config,
                                    device_data['mac'], x)

                            # Try to find light in existing config
                            if light:
                                logging.info("Updating old light: " + device_data["name"])
                                # Light found, update config
                                light_address = bridge_config["lights_address"][light]
                                light_address["ip"] = ip
                                light_address["protocol"] = protocol
                                if "version" in device_data:
                                    light_address.update({
                                        "version": device_data["version"],
                                        "type": device_data["type"],
                                        "name": device_data["name"]
                                    })
                                continue

                            new_light_id = nextFreeId(bridge_config, "lights")

                            light_name = generate_light_name(device_data['name'], x)

                            # Construct the configuration for this light from a few sources, in order of precedence
                            # (later sources override earlier ones).
                            # Global defaults
                            new_light = {
                                "manufacturername": "Philips",
                                "uniqueid": generate_unique_id(),
                            }
                            # Defaults for this specific modelid
                            if device_data["modelid"] in light_types:
                                new_light.update(light_types[device_data["modelid"]])
                                # Make sure to make a copy of the state dictionary so we don't share the dictionary
                                new_light['state'] = light_types[device_data["modelid"]]['state'].copy()
                            # Overrides from the response JSON
                            new_light["modelid"] = device_data["modelid"]
                            new_light["name"] = light_name

                            # Add the light to new lights, and to bridge_config (in two places)
                            new_lights[new_light_id] = {"name": light_name}
                            bridge_config["lights"][new_light_id] = new_light
                            bridge_config["lights_address"][new_light_id] = {
                                "ip": ip,
                                "light_nr": x,
                                "protocol": protocol,
                                "mac": device_data["mac"]
                            }
                except ValueError:
                    logging.info('Decoding JSON from %s has failed', ip)
        except Exception as e:
            logging.info("ip %s is unknown device: %s", ip, e)
            raise
    scanDeconz()
    scanTradfri()
    saveConfig()


def longPressButton(sensor, buttonevent):
    logging.info("long press detected")
    sleep(1)
    while bridge_config["sensors"][sensor]["state"]["buttonevent"] == buttonevent:
        logging.info("still pressed")
        current_time =  datetime.now()
        sensors_state[sensor]["state"]["lastupdated"] = current_time
        rulesProcessor(sensor, current_time)
        sleep(0.5)
    return


def motionDetected(sensor):
    logging.info("monitoring motion sensor " + sensor)
    while bridge_config["sensors"][sensor]["state"]["presence"] == True:
        if datetime.utcnow() - datetime.strptime(bridge_config["sensors"][sensor]["state"]["lastupdated"], "%Y-%m-%dT%H:%M:%S") > timedelta(seconds=30):
            bridge_config["sensors"][sensor]["state"]["presence"] = False
            bridge_config["sensors"][sensor]["state"]["lastupdated"] =  datetime.utcnow().strftime("%Y-%m-%dT%H:%M:%S")
            current_time =  datetime.now()
            sensors_state[sensor]["state"]["presence"] = current_time
            rulesProcessor(sensor, current_time)
        sleep(1)
    logging.info("set motion sensor " + sensor + " to motion = False")
    return


def scanTradfri():
    if "tradfri" in bridge_config:
        tradri_devices = json.loads(check_output("./coap-client-linux -m get -u \"" + bridge_config["tradfri"]["identity"] + "\" -k \"" + bridge_config["tradfri"]["psk"] + "\" \"coaps://" + bridge_config["tradfri"]["ip"] + ":5684/15001\"", shell=True).decode('utf-8').rstrip('\n').split("\n")[-1])
        logging.info(pretty_json(tradri_devices))
        lights_found = 0
        for device in tradri_devices:
            device_parameters = json.loads(check_output("./coap-client-linux -m get -u \"" + bridge_config["tradfri"]["identity"] + "\" -k \"" + bridge_config["tradfri"]["psk"] + "\" \"coaps://" + bridge_config["tradfri"]["ip"] + ":5684/15001/" + str(device) +"\"", shell=True).decode('utf-8').rstrip('\n').split("\n")[-1])
            if "3311" in device_parameters:
                new_light = True
                for light in bridge_config["lights_address"]:
                    if bridge_config["lights_address"][light]["protocol"] == "ikea_tradfri" and bridge_config["lights_address"][light]["device_id"] == device:
                        new_light = False
                        break
                if new_light:
                    lights_found += 1
                    #register new tradfri lightdevice_id
                    logging.info("register tradfi light " + device_parameters["9001"])
                    new_light_id = nextFreeId(bridge_config, "lights")
                    bridge_config["lights"][new_light_id] = {"state": {"on": False, "bri": 200, "hue": 0, "sat": 0, "xy": [0.0, 0.0], "ct": 461, "alert": "none", "effect": "none", "colormode": "ct", "reachable": True}, "type": "Extended color light", "name": device_parameters["9001"], "uniqueid": "1234567" + str(device), "modelid": "LLM010", "swversion": "66009461", "manufacturername": "Philips"}
                    new_lights.update({new_light_id: {"name": device_parameters["9001"]}})
                    bridge_config["lights_address"][new_light_id] = {"device_id": device, "preshared_key": bridge_config["tradfri"]["psk"], "identity": bridge_config["tradfri"]["identity"], "ip": bridge_config["tradfri"]["ip"], "protocol": "ikea_tradfri"}
        return lights_found
    else:
        return 0

def websocketClient():
    from ws4py.client.threadedclient import WebSocketClient
    class EchoClient(WebSocketClient):
        def opened(self):
            self.send("hello")

        def closed(self, code, reason=None):
            logging.info(("deconz websocket disconnected", code, reason))
            del bridge_config["deconz"]["websocketport"]

        def received_message(self, m):
            logging.info(m)
            message = json.loads(str(m))
            try:
                if message["r"] == "sensors":
                    bridge_sensor_id = bridge_config["deconz"]["sensors"][message["id"]]["bridgeid"]
                    if "state" in message and bridge_config["sensors"][bridge_sensor_id]["config"]["on"]:

                        #change codes for emulated hue Switches
                        if "hueType" in bridge_config["deconz"]["sensors"][message["id"]]:
                            rewriteDict = {"ZGPSwitch": {1002: 34, 3002: 16, 4002: 17, 5002: 18}, "ZLLSwitch" : {1002 : 1000, 2002: 2000, 2001: 2001, 2003: 2002, 3001: 3001, 3002: 3000, 3003: 3002, 4002: 4000, 5002: 4000} }
                            message["state"]["buttonevent"] = rewriteDict[bridge_config["deconz"]["sensors"][message["id"]]["hueType"]][message["state"]["buttonevent"]]
                        #end change codes for emulated hue Switches

                        #convert tradfri motion sensor notification to look like Hue Motion Sensor
                        if message["state"] and bridge_config["deconz"]["sensors"][message["id"]]["modelid"] == "TRADFRI motion sensor":
                            #find the light sensor id
                            light_sensor = "0"
                            for sensor in bridge_config["sensors"].keys():
                                if bridge_config["sensors"][sensor]["type"] == "ZLLLightLevel" and bridge_config["sensors"][sensor]["uniqueid"] == bridge_config["sensors"][bridge_sensor_id]["uniqueid"][:-1] + "0":
                                    light_sensor = sensor
                                    break
                            if bridge_config["deconz"]["sensors"][message["id"]]["lightsensor"] == "none":
                                message["state"].update({"dark": True})
                            elif bridge_config["deconz"]["sensors"][message["id"]]["lightsensor"] == "astral":
                                message["state"]["dark"] = not bridge_config["sensors"]["1"]["state"]["daylight"]

                            elif bridge_config["deconz"]["sensors"][message["id"]]["lightsensor"] == "combined":
                                if not bridge_config["sensors"]["1"]["state"]["daylight"]:
                                    message["state"]["dark"] = True
                                elif (datetime.strptime(message["state"]["lastupdated"], "%Y-%m-%dT%H:%M:%S") - datetime.strptime(bridge_config["sensors"][light_sensor]["state"]["lastupdated"], "%Y-%m-%dT%H:%M:%S")).total_seconds() > 1200:
                                    message["state"]["dark"] = False

                            if  message["state"]["dark"]:
                                bridge_config["sensors"][light_sensor]["state"]["lightlevel"] = 6000
                            else:
                                bridge_config["sensors"][light_sensor]["state"]["lightlevel"] = 25000
                            bridge_config["sensors"][light_sensor]["state"]["dark"] = message["state"]["dark"]
                            bridge_config["sensors"][light_sensor]["state"]["daylight"] = not message["state"]["dark"]
                            bridge_config["sensors"][light_sensor]["state"]["lastupdated"] = message["state"]["lastupdated"]

                        #Xiaomi motion w/o light level sensor
                        if message["state"] and bridge_config["deconz"]["sensors"][message["id"]]["modelid"] == "lumi.sensor_motion":
                            for sensor in bridge_config["sensors"].keys():
                                if bridge_config["sensors"][sensor]["type"] == "ZLLLightLevel" and bridge_config["sensors"][sensor]["uniqueid"] == bridge_config["sensors"][bridge_sensor_id]["uniqueid"][:-1] + "0":
                                    light_sensor = sensor
                                    break

                            if bridge_config["sensors"]["1"]["modelid"] == "PHDL00" and bridge_config["sensors"]["1"]["state"]["daylight"]:
                                bridge_config["sensors"][light_sensor]["state"]["lightlevel"] = 25000
                                bridge_config["sensors"][light_sensor]["state"]["dark"] = False
                            else:
                                bridge_config["sensors"][light_sensor]["state"]["lightlevel"] = 6000
                                bridge_config["sensors"][light_sensor]["state"]["dark"] = True

                        #convert xiaomi motion sensor to hue sensor
                        if message["state"] and bridge_config["deconz"]["sensors"][message["id"]]["modelid"] == "lumi.sensor_motion.aq2" and message["state"] and bridge_config["deconz"]["sensors"][message["id"]]["type"] == "ZHALightLevel":
                            bridge_config["sensors"][bridge_sensor_id]["state"].update(message["state"])
                            return
                        ##############

                        ##convert xiaomi vibration sensor states to hue motion sensor
                        if message["state"] and bridge_config["deconz"]["sensors"][message["id"]]["modelid"] == "lumi.vibration.aq1":
                            #find the light sensor id
                            light_sensor = "0"
                            for sensor in bridge_config["sensors"].keys():
                                if bridge_config["sensors"][sensor]["type"] == "ZLLLightLevel" and bridge_config["sensors"][sensor]["uniqueid"] == bridge_config["sensors"][bridge_sensor_id]["uniqueid"][:-1] + "0":
                                    light_sensor = sensor
                                    break
                            logging.info("Vibration: emulated light sensor id is  " + light_sensor)
                            if bridge_config["deconz"]["sensors"][message["id"]]["lightsensor"] == "none":
                                message["state"].update({"dark": True})
                                logging.info("Vibration: set light sensor to dark because 'lightsensor' = 'none' ")
                            elif bridge_config["deconz"]["sensors"][message["id"]]["lightsensor"] == "astral":
                                message["state"]["dark"] = not bridge_config["sensors"]["1"]["state"]["daylight"]
                                logging.info("Vibration: set light sensor to " + str(not bridge_config["sensors"]["1"]["state"]["daylight"]) + " because 'lightsensor' = 'astral' ")

                            if  message["state"]["dark"]:
                                bridge_config["sensors"][light_sensor]["state"]["lightlevel"] = 6000
                            else:
                                bridge_config["sensors"][light_sensor]["state"]["lightlevel"] = 25000
                            bridge_config["sensors"][light_sensor]["state"]["dark"] = message["state"]["dark"]
                            bridge_config["sensors"][light_sensor]["state"]["daylight"] = not message["state"]["dark"]
                            bridge_config["sensors"][light_sensor]["state"]["lastupdated"] = message["state"]["lastupdated"]
                            message["state"] = {"motion": True, "lastupdated": message["state"]["lastupdated"]} #empty the message state for non Hue motion states (we need to know there was an event only)
                            logging.info("Vibration: set motion = True")
                            Thread(target=motionDetected, args=[bridge_sensor_id]).start()


                        bridge_config["sensors"][bridge_sensor_id]["state"].update(message["state"])
                        current_time = datetime.now()
                        for key in message["state"].keys():
                            sensors_state[bridge_sensor_id]["state"][key] = current_time
                        rulesProcessor(bridge_sensor_id, current_time)
                        if "buttonevent" in message["state"] and bridge_config["deconz"]["sensors"][message["id"]]["modelid"] in ["TRADFRI remote control","RWL021"]:
                            if message["state"]["buttonevent"] in [2001, 3001, 4001, 5001]:
                                Thread(target=longPressButton, args=[bridge_sensor_id, message["state"]["buttonevent"]]).start()
                        if "presence" in message["state"] and message["state"]["presence"] and "virtual_light" in bridge_config["alarm_config"] and bridge_config["lights"][bridge_config["alarm_config"]["virtual_light"]]["state"]["on"]:
                            sendEmail(bridge_config["alarm_config"], bridge_config["sensors"][bridge_sensor_id]["name"])
                            bridge_config["alarm_config"]["virtual_light"]
                    elif "config" in message and bridge_config["sensors"][bridge_sensor_id]["config"]["on"]:
                        bridge_config["sensors"][bridge_sensor_id]["config"].update(message["config"])
                elif message["r"] == "lights":
                    bridge_light_id = bridge_config["deconz"]["lights"][message["id"]]["bridgeid"]
                    if "state" in message and "colormode" not in message["state"]:
                        bridge_config["lights"][bridge_light_id]["state"].update(message["state"])
                        updateGroupStats(bridge_light_id, bridge_config["lights"], bridge_config["groups"])
            except Exception as e:
                logging.info("unable to process the request" + str(e))

    try:
        ws = EchoClient('ws://' + deconz_ip + ':' + str(bridge_config["deconz"]["websocketport"]))
        ws.connect()
        ws.run_forever()
    except KeyboardInterrupt:
        ws.close()

def scanDeconz():
    if not bridge_config["deconz"]["enabled"]:
        if "username" not in bridge_config["deconz"]:
            try:
                registration = json.loads(sendRequest("http://" + deconz_ip + ":" + str(bridge_config["deconz"]["port"]) + "/api", "POST", "{\"username\": \"283145a4e198cc6535\", \"devicetype\":\"Hue Emulator\"}"))
            except:
                logging.info("registration fail, is the link button pressed?")
                return
            if "success" in registration[0]:
                bridge_config["deconz"]["username"] = registration[0]["success"]["username"]
                bridge_config["deconz"]["enabled"] = True
    if "username" in bridge_config["deconz"]:
        deconz_config = json.loads(sendRequest("http://" + deconz_ip + ":" + str(bridge_config["deconz"]["port"]) + "/api/" + bridge_config["deconz"]["username"] + "/config", "GET", "{}"))
        bridge_config["deconz"]["websocketport"] = deconz_config["websocketport"]

        #lights
        deconz_lights = json.loads(sendRequest("http://" + deconz_ip + ":" + str(bridge_config["deconz"]["port"]) + "/api/" + bridge_config["deconz"]["username"] + "/lights", "GET", "{}"))
        for light in deconz_lights:
            if light not in bridge_config["deconz"]["lights"] and "modelid" in deconz_lights[light]:
                new_light_id = nextFreeId(bridge_config, "lights")
                logging.info("register new light " + new_light_id)
                bridge_config["lights"][new_light_id] = deconz_lights[light]
                bridge_config["lights_address"][new_light_id] = {"username": bridge_config["deconz"]["username"], "light_id": light, "ip": deconz_ip + ":" + str(bridge_config["deconz"]["port"]), "protocol": "deconz"}
                bridge_config["deconz"]["lights"][light] = {"bridgeid": new_light_id, "modelid": deconz_lights[light]["modelid"], "type": deconz_lights[light]["type"]}

        #sensors
        deconz_sensors = json.loads(sendRequest("http://" + deconz_ip + ":" + str(bridge_config["deconz"]["port"]) + "/api/" + bridge_config["deconz"]["username"] + "/sensors", "GET", "{}"))
        for sensor in deconz_sensors:
            if sensor not in bridge_config["deconz"]["sensors"] and "modelid" in deconz_sensors[sensor]:
                new_sensor_id = nextFreeId(bridge_config, "sensors")
                if deconz_sensors[sensor]["modelid"] in ["TRADFRI remote control", "TRADFRI wireless dimmer"]:
                    logging.info("register new " + deconz_sensors[sensor]["modelid"])
                    bridge_config["sensors"][new_sensor_id] = {"config": deconz_sensors[sensor]["config"], "manufacturername": deconz_sensors[sensor]["manufacturername"], "modelid": deconz_sensors[sensor]["modelid"], "name": deconz_sensors[sensor]["name"], "state": deconz_sensors[sensor]["state"], "type": deconz_sensors[sensor]["type"], "uniqueid": deconz_sensors[sensor]["uniqueid"]}
                    if "swversion" in  deconz_sensors[sensor]:
                        bridge_config["sensors"][new_sensor_id]["swversion"] = deconz_sensors[sensor]["swversion"]
                    bridge_config["deconz"]["sensors"][sensor] = {"bridgeid": new_sensor_id, "modelid": deconz_sensors[sensor]["modelid"], "type": deconz_sensors[sensor]["type"]}
                elif deconz_sensors[sensor]["modelid"] == "TRADFRI motion sensor":
                    logging.info("register TRADFRI motion sensor as Philips Motion Sensor")
                    newMotionSensorId = addHueMotionSensor("", deconz_sensors[sensor]["name"])
                    bridge_config["deconz"]["sensors"][sensor] = {"bridgeid": newMotionSensorId, "triggered": False, "modelid": deconz_sensors[sensor]["modelid"], "type": deconz_sensors[sensor]["type"], "lightsensor": "internal"}
                elif deconz_sensors[sensor]["modelid"] == "lumi.vibration.aq1":
                    logging.info("register Xiaomi Vibration sensor as Philips Motion Sensor")
                    newMotionSensorId = addHueMotionSensor("", deconz_sensors[sensor]["name"])
                    bridge_config["deconz"]["sensors"][sensor] = {"bridgeid": newMotionSensorId, "triggered": False, "modelid": deconz_sensors[sensor]["modelid"], "type": deconz_sensors[sensor]["type"], "lightsensor": "astral"}
                elif deconz_sensors[sensor]["modelid"] == "lumi.sensor_motion.aq2":
                    if deconz_sensors[sensor]["type"] == "ZHALightLevel":
                        logging.info("register new Xiaomi light sensor")
                        bridge_config["sensors"][new_sensor_id] = {"name": "Hue ambient light sensor 1", "uniqueid": "00:17:88:01:02:" + deconz_sensors[sensor]["uniqueid"][12:], "type": "ZLLLightLevel", "swversion": "6.1.0.18912", "state": {"dark": True, "daylight": False, "lightlevel": 6000, "lastupdated": "none"}, "manufacturername": "Philips", "config": {"on": False,"battery": 100, "reachable": True, "alert": "none", "tholddark": 21597, "tholdoffset": 7000, "ledindication": False, "usertest": False, "pending": []}, "modelid": "SML001"}
                        bridge_config["sensors"][nextFreeId(bridge_config, "sensors")] = {"name": "Hue temperature sensor 1", "uniqueid": "00:17:88:01:02:" + deconz_sensors[sensor]["uniqueid"][12:-1] + "2", "type": "ZLLTemperature", "swversion": "6.1.0.18912", "state": {"temperature": None, "lastupdated": "none"}, "manufacturername": "Philips", "config": {"on": False, "battery": 100, "reachable": True, "alert":"none", "ledindication": False, "usertest": False, "pending": []}, "modelid": "SML001"}
                        bridge_config["deconz"]["sensors"][sensor] = {"bridgeid": new_sensor_id, "modelid": deconz_sensors[sensor]["modelid"], "type": deconz_sensors[sensor]["type"]}
                    elif deconz_sensors[sensor]["type"] == "ZHAPresence":
                        logging.info("register new Xiaomi motion sensor")
                        bridge_config["sensors"][new_sensor_id] = {"name": deconz_sensors[sensor]["name"], "uniqueid": "00:17:88:01:02:" + deconz_sensors[sensor]["uniqueid"][12:], "type": "ZLLPresence", "swversion": "6.1.0.18912", "state": {"lastupdated": "none", "presence": None}, "manufacturername": "Philips", "config": {"on": False,"battery": 100,"reachable": True, "alert": "lselect", "ledindication": False, "usertest": False, "sensitivity": 2, "sensitivitymax": 2,"pending": []}, "modelid": "SML001"}
                        bridge_config["deconz"]["sensors"][sensor] = {"bridgeid": new_sensor_id, "modelid": deconz_sensors[sensor]["modelid"], "type": deconz_sensors[sensor]["type"]}
                elif deconz_sensors[sensor]["modelid"] == "lumi.sensor_motion":
                    logging.info("register Xiaomi Motion sensor w/o light sensor")
                    newMotionSensorId = addHueMotionSensor("", deconz_sensors[sensor]["name"])
                    bridge_config["deconz"]["sensors"][sensor] = {"bridgeid": newMotionSensorId, "triggered": False, "modelid": deconz_sensors[sensor]["modelid"], "type": deconz_sensors[sensor]["type"]}
                else:
                    bridge_config["sensors"][new_sensor_id] = deconz_sensors[sensor]
                    bridge_config["deconz"]["sensors"][sensor] = {"bridgeid": new_sensor_id, "modelid": deconz_sensors[sensor]["modelid"], "type": deconz_sensors[sensor]["type"]}

            else: #temporary patch for config compatibility with new release
                bridge_config["deconz"]["sensors"][sensor]["modelid"] = deconz_sensors[sensor]["modelid"]
                bridge_config["deconz"]["sensors"][sensor]["type"] = deconz_sensors[sensor]["type"]
        generateSensorsState()

        if "websocketport" in bridge_config["deconz"]:
            logging.info("Starting deconz websocket")
            Thread(target=websocketClient).start()


def updateAllLights():
    ## apply last state on startup to all bulbs, usefull if there was a power outage
    if bridge_config["deconz"]["enabled"]:
        sleep(60) #give 1 minute for deconz to have ZigBee network ready
    for light in bridge_config["lights_address"]:
        payload = {}
        payload["on"] = bridge_config["lights"][light]["state"]["on"]
        if payload["on"] and "bri" in bridge_config["lights"][light]["state"]:
            payload["bri"] = bridge_config["lights"][light]["state"]["bri"]
        sendLightRequest(light, payload, bridge_config["lights"], bridge_config["lights_address"])
        sleep(0.5)
        logging.info("update status for light " + light)

def manageDeviceLights(lights_state):
    protocol = bridge_config["lights_address"][list(lights_state.keys())[0]]["protocol"]
    payload = {}
    for light in lights_state.keys():
        if protocol == "native_multi":
            payload[bridge_config["lights_address"][light]["light_nr"]] = lights_state[light]
        elif protocol in ["native", "native_single", "milight"]:
            sendLightRequest(light, lights_state[light], bridge_config["lights"], bridge_config["lights_address"])
            if protocol == "milight": #hotfix to avoid milight hub overload
                sleep(0.05)
        else:
            Thread(target=sendLightRequest, args=[light, lights_state[light], bridge_config["lights"], bridge_config["lights_address"]]).start()
            sleep(0.1)
    if protocol == "native_multi":
        requests.put("http://"+bridge_config["lights_address"][list(lights_state.keys())[0]]["ip"]+"/state", json=payload, timeout=3)



def splitLightsToDevices(group, state, scene={}):
    groups = []
    if group == "0":
        for grp in bridge_config["groups"].keys():
            groups.append(grp)
    else:
        groups.append(group)

    lightsData = {}
    if len(scene) == 0:
        for grp in groups:
            if "bri_inc" in state:
                bridge_config["groups"][grp]["action"]["bri"] += int(state["bri_inc"])
                if bridge_config["groups"][grp]["action"]["bri"] > 254:
                    bridge_config["groups"][grp]["action"]["bri"] = 254
                elif bridge_config["groups"][grp]["action"]["bri"] < 1:
                    bridge_config["groups"][grp]["action"]["bri"] = 1
                bridge_config["groups"][grp]["state"]["bri"] = bridge_config["groups"][grp]["action"]["bri"]
                del state["bri_inc"]
                state.update({"bri": bridge_config["groups"][grp]["action"]["bri"]})
            elif "ct_inc" in state:
                bridge_config["groups"][grp]["action"]["ct"] += int(state["ct_inc"])
                if bridge_config["groups"][grp]["action"]["ct"] > 500:
                    bridge_config["groups"][grp]["action"]["ct"] = 500
                elif bridge_config["groups"][grp]["action"]["ct"] < 153:
                    bridge_config["groups"][grp]["action"]["ct"] = 153
                bridge_config["groups"][grp]["state"]["ct"] = bridge_config["groups"][grp]["action"]["ct"]
                del state["ct_inc"]
                state.update({"ct": bridge_config["groups"][grp]["action"]["ct"]})
            for light in bridge_config["groups"][grp]["lights"]:
                lightsData[light] = state
    else:
        lightsData = scene

    # Make sure any lights haven't been deleted
    lightsData = {k: v for k, v in lightsData.items() if k in bridge_config["lights_address"]}

    deviceIp = {}
    if group != "0": #only set light state if light is part of group
        lightdel=[]
        for light in lightsData.keys():
            if light not in bridge_config["groups"][group]["lights"]:
                lightdel.append(light)
        for light in lightdel:
            del lightsData[light]

    for light in lightsData.keys():
        if bridge_config["lights_address"][light]["ip"] not in deviceIp:
            deviceIp[bridge_config["lights_address"][light]["ip"]] = {}
        deviceIp[bridge_config["lights_address"][light]["ip"]][light] = lightsData[light]
    for ip in deviceIp:
        Thread(target=manageDeviceLights, args=[deviceIp[ip]]).start()
    ### update light details
    for light in lightsData.keys():
        if "xy" in lightsData[light]:
            bridge_config["lights"][light]["state"]["colormode"] = "xy"
        elif "ct" in lightsData[light]:
            bridge_config["lights"][light]["state"]["colormode"] = "ct"
        elif "hue" in lightsData[light]:
            bridge_config["lights"][light]["state"]["colormode"] = "hs"
        # if "transitiontime" in lightsData[light]:
        #     del lightsData[light]["transitiontime"]
        bridge_config["lights"][light]["state"].update(lightsData[light])
    updateGroupStats(list(lightsData.keys())[0], bridge_config["lights"], bridge_config["groups"])


def groupZero(state):
    lightsData = {}
    for light in bridge_config["lights"].keys():
        if "virtual_light" not in bridge_config["alarm_config"] or light != bridge_config["alarm_config"]["virtual_light"]:
            lightsData[light] = state
    Thread(target=splitLightsToDevices, args=["0", {}, lightsData]).start()
    for group in bridge_config["groups"].keys():
        bridge_config["groups"][group]["action"].update(state)
        if "on" in state:
            bridge_config["groups"][group]["state"]["any_on"] = state["on"]
            bridge_config["groups"][group]["state"]["all_on"] = state["on"]


def daylightSensor():
    if bridge_config["sensors"]["1"]["modelid"] != "PHDL00" or not bridge_config["sensors"]["1"]["config"]["configured"]:
        return

    import pytz, astral
    from astral import Astral, Location
    a = Astral()
    a.solar_depression = 'civil'
    loc = Location(('Current', bridge_config["config"]["timezone"].split("/")[1], float(bridge_config["sensors"]["1"]["config"]["lat"][:-1]), float(bridge_config["sensors"]["1"]["config"]["long"][:-1]), bridge_config["config"]["timezone"], 0))
    sun = loc.sun(date=datetime.now(), local=True)
    deltaSunset = sun['sunset'].replace(tzinfo=None) - datetime.now()
    deltaSunrise = sun['sunrise'].replace(tzinfo=None) - datetime.now()
    deltaSunsetOffset = deltaSunset.total_seconds() + bridge_config["sensors"]["1"]["config"]["sunsetoffset"] * 60
    deltaSunriseOffset = deltaSunrise.total_seconds() + bridge_config["sensors"]["1"]["config"]["sunriseoffset"] * 60
    logging.info("deltaSunsetOffset: " + str(deltaSunsetOffset))
    logging.info("deltaSunriseOffset: " + str(deltaSunriseOffset))
    current_time =  datetime.now()
    if deltaSunriseOffset < 0 and deltaSunsetOffset > 0:
        bridge_config["sensors"]["1"]["state"] = {"daylight":True,"lastupdated": current_time.strftime("%Y-%m-%dT%H:%M:%S")}
        logging.info("set daylight sensor to true")
    else:
        bridge_config["sensors"]["1"]["state"] = {"daylight":False,"lastupdated": current_time.strftime("%Y-%m-%dT%H:%M:%S")}
        logging.info("set daylight sensor to false")
    if deltaSunsetOffset > 0 and deltaSunsetOffset < 3600:
        logging.info("will start the sleep for sunset")
        sleep(deltaSunsetOffset)
        logging.info("sleep finish at " + current_time.strftime("%Y-%m-%dT%H:%M:%S"))
        bridge_config["sensors"]["1"]["state"] = {"daylight":False,"lastupdated": current_time.strftime("%Y-%m-%dT%H:%M:%S")}
        sensors_state["1"]["state"]["daylight"] = current_time
        rulesProcessor("1", current_time)
    if deltaSunriseOffset > 0 and deltaSunriseOffset < 3600:
        logging.info("will start the sleep for sunrise")
        sleep(deltaSunriseOffset)
        logging.info("sleep finish at " + current_time.strftime("%Y-%m-%dT%H:%M:%S"))
        bridge_config["sensors"]["1"]["state"] = {"daylight":True,"lastupdated": current_time.strftime("%Y-%m-%dT%H:%M:%S")}
        sensors_state["1"]["state"]["daylight"] = current_time
        rulesProcessor("1", current_time)


class S(BaseHTTPRequestHandler):
    protocol_version = 'HTTP/1.1'
    server_version = 'nginx'
    sys_version = ''

    def _set_headers(self):

        self.send_response(200)

        mimetypes = {"json": "application/json", "map": "application/json", "html": "text/html", "xml": "application/xml", "js": "text/javascript", "css": "text/css", "png": "image/png"}
        if self.path.endswith((".html",".json",".css",".map",".png",".js", ".xml")):
            self.send_header('Content-type', mimetypes[self.path.split(".")[-1]])
        elif self.path.startswith("/api"):
            self.send_header('Content-type', mimetypes["json"])
        else:
            self.send_header('Content-type', mimetypes["html"])

    def _set_AUTHHEAD(self):
        self.send_response(401)
        self.send_header('WWW-Authenticate', 'Basic realm=\"Hue\"')
        self.send_header('Content-type', 'text/html')

    def _set_end_headers(self, data):
        self.send_header('Content-Length', len(data))
        self.send_header('Access-Control-Allow-Origin', '*')
        self.send_header('Access-Control-Allow-Methods',
                         'GET, OPTIONS, POST, PUT, DELETE')
        self.send_header("Access-Control-Allow-Headers", "X-Requested-With")
        self.send_header("Access-Control-Allow-Headers", "Content-Type")
        self.end_headers()
        self.wfile.write(data)

    def do_GET(self):
        #Some older Philips Tv's sent non-standard HTTP GET requests with a Content-Lenght and a
        # body. The HTTP body needs to be consumed and ignored in order to request be handle correctly.
        global bridge_config
        self.read_http_request_body()

        if self.path == '/' or self.path == '/index.html':
            self._set_headers()
            f = open(cwd + '/web-ui/index.html')
            self._set_end_headers(bytes(f.read(), "utf8"))
        elif self.path == "/debug/clip.html":
            self._set_headers()
            f = open(cwd + '/clip.html', 'rb')
            self._set_end_headers(f.read())
        elif self.path == "/factory-reset":
            self._set_headers()
            saveConfig('before-reset.json')
            bridge_config = load_config(cwd + '/default-config.json')
            saveConfig()
            self._set_end_headers(bytes(json.dumps([{"success":{"configuration":"reset","backup-filename":"/opt/hue-emulator/before-reset.json"}}] ,separators=(',', ':'),ensure_ascii=False), "utf8"))
        elif self.path == '/config.js':
            self._set_headers()
            #create a new user key in case none is available
            if len(bridge_config["config"]["whitelist"]) == 0:
                bridge_config["config"]["whitelist"]["web-ui-" + str(random.randrange(0, 99999))] = {"create date": datetime.now().strftime("%Y-%m-%dT%H:%M:%S"),"last use date": datetime.now().strftime("%Y-%m-%dT%H:%M:%S"),"name": "WebGui User"}
            self._set_end_headers(bytes('window.config = { API_KEY: "' + list(bridge_config["config"]["whitelist"])[0] + '",};', "utf8"))
        elif self.path.endswith((".css",".map",".png",".js")):
            self._set_headers()
            f = open(cwd + '/web-ui' + self.path, 'rb')
            self._set_end_headers(f.read())
        elif self.path == '/description.xml':
            self._set_headers()
            self._set_end_headers(bytes(description(bridge_config["config"]["ipaddress"], HOST_HTTP_PORT, mac, bridge_config["config"]["name"]), "utf8"))
        elif self.path == "/lights.json":
            self._set_headers()
            self._set_end_headers(bytes(json.dumps(getLightsVersions() ,separators=(',', ':'),ensure_ascii=False), "utf8"))
        elif self.path.startswith("/lights"):
            self._set_headers()
            get_parameters = parse_qs(urlparse(self.path).query)
            if "light" in get_parameters:
                updateLight(get_parameters["light"][0], get_parameters["filename"][0])
            self._set_end_headers(bytes(lightsHttp(), "utf8"))

        elif self.path == '/save':
            self._set_headers()
            saveConfig()
            self._set_end_headers(bytes(json.dumps([{"success":{"configuration":"saved","filename":"/opt/hue-emulator/config.json"}}] ,separators=(',', ':'),ensure_ascii=False), "utf8"))
        elif self.path.startswith("/tradfri"): #setup Tradfri gateway
            self._set_headers()
            get_parameters = parse_qs(urlparse(self.path).query)
            if "code" in get_parameters:
                #register new identity
                new_identity = "Hue-Emulator-" + str(random.randrange(0, 999))
                registration = json.loads(check_output("./coap-client-linux -m post -u \"Client_identity\" -k \"" + get_parameters["code"][0] + "\" -e '{\"9090\":\"" + new_identity + "\"}' \"coaps://" + get_parameters["ip"][0] + ":5684/15011/9063\"", shell=True).decode('utf-8').rstrip('\n').split("\n")[-1])
                bridge_config["tradfri"] = {"psk": registration["9091"], "ip": get_parameters["ip"][0], "identity": new_identity}
                lights_found = scanTradfri()
                if lights_found == 0:
                    self._set_end_headers(bytes(webformTradfri() + "<br> No lights where found", "utf8"))
                else:
                    self._set_end_headers(bytes(webformTradfri() + "<br> " + str(lights_found) + " lights where found", "utf8"))
            else:
                self._set_end_headers(bytes(webformTradfri(), "utf8"))
        elif self.path.startswith("/milight"): #setup milight bulb
            self._set_headers()
            get_parameters = parse_qs(urlparse(self.path).query)
            if "device_id" in get_parameters:
                #register new mi-light
                new_light_id = nextFreeId(bridge_config, "lights")
                bridge_config["lights"][new_light_id] = {"state": {"on": False, "bri": 200, "hue": 0, "sat": 0, "xy": [0.0, 0.0], "ct": 461, "alert": "none", "effect": "none", "colormode": "ct", "reachable": True}, "type": "Extended color light", "name": "MiLight " + get_parameters["mode"][0] + " " + get_parameters["device_id"][0], "uniqueid": "1a2b3c4" + str(random.randrange(0, 99)), "modelid": "LCT015", "swversion": "1.46.13_r26312", "manufacturername": "Philips"}
                new_lights.update({new_light_id: {"name": "MiLight " + get_parameters["mode"][0] + " " + get_parameters["device_id"][0]}})
                bridge_config["lights_address"][new_light_id] = {"device_id": get_parameters["device_id"][0], "mode": get_parameters["mode"][0], "group": int(get_parameters["group"][0]), "ip": get_parameters["ip"][0], "protocol": "milight"}
                self._set_end_headers(bytes(webform_milight() + "<br> Light added", "utf8"))
            else:
                self._set_end_headers(bytes(webform_milight(), "utf8"))
        elif self.path.startswith("/hue"): #setup hue bridge
            if "linkbutton" in self.path: #Hub button emulated
                if self.headers['Authorization'] == None:
                    self._set_AUTHHEAD()
                    self._set_end_headers(bytes('You are not authenticated', "utf8"))
                    pass
                elif self.headers['Authorization'] == 'Basic ' + bridge_config["linkbutton"]["linkbutton_auth"]:
                    get_parameters = parse_qs(urlparse(self.path).query)
                    if "action=Activate" in self.path:
                        self._set_headers()
                        bridge_config["config"]["linkbutton"] = False
                        bridge_config["linkbutton"]["lastlinkbuttonpushed"] = datetime.now().strftime("%s")
                        saveConfig()
                        self._set_end_headers(bytes(webform_linkbutton() + "<br> You have 30 sec to connect your device", "utf8"))
                    elif "action=Exit" in self.path:
                        self._set_AUTHHEAD()
                        self._set_end_headers(bytes('You are succesfully disconnected', "utf8"))
                    elif "action=ChangePassword" in self.path:
                        self._set_headers()
                        tmp_password = str(base64.b64encode(bytes(get_parameters["username"][0] + ":" + get_parameters["password"][0], "utf8"))).split('\'')
                        bridge_config["linkbutton"]["linkbutton_auth"] = tmp_password[1]
                        saveConfig()
                        self._set_end_headers(bytes(webform_linkbutton() + '<br> Your credentials are succesfully change. Please logout then login again', "utf8"))
                    else:
                        self._set_headers()
                        self._set_end_headers(bytes(webform_linkbutton(), "utf8"))
                    pass
                else:
                    self._set_AUTHHEAD()
                    self._set_end_headers(bytes(self.headers['Authorization'], "utf8"))
                    self._set_end_headers(bytes('not authenticated', "utf8"))
                    pass
            else:
                self._set_headers()
                get_parameters = parse_qs(urlparse(self.path).query)
                if "ip" in get_parameters:
                    response = json.loads(sendRequest("http://" + get_parameters["ip"][0] + "/api/", "POST", "{\"devicetype\":\"Hue Emulator\"}"))
                    if "success" in response[0]:
                        hue_lights = json.loads(sendRequest("http://" + get_parameters["ip"][0] + "/api/" + response[0]["success"]["username"] + "/lights", "GET", "{}"))
                        logging.debug('Got response from hue bridge: %s', hue_lights)

                        # Look through all lights in the response, and check if we've seen them before
                        lights_found = 0
                        for light_nr, data in hue_lights.items():
                            light_id = find_light_in_config_from_uid(bridge_config, data['uniqueid'])
                            if light_id is None:
                                light_id = nextFreeId(bridge_config, "lights")
                                logging.info('Found new light: %s %s', light_id, data)
                                lights_found += 1
                                bridge_config["lights_address"][light_id] = {
                                    "username": response[0]["success"]["username"],
                                    "light_id": light_nr,
                                    "ip": get_parameters["ip"][0],
                                    "protocol": "hue"
                                }
                            else:
                                logging.info('Found duplicate light: %s %s', light_id, data)
                            bridge_config["lights"][light_id] = data

                        if lights_found == 0:
                            self._set_end_headers(bytes(webform_hue() + "<br> No lights where found", "utf8"))
                        else:
                            saveConfig()
                            self._set_end_headers(bytes(webform_hue() + "<br> " + str(lights_found) + " lights were found", "utf8"))
                    else:
                        self._set_end_headers(bytes(webform_hue() + "<br> unable to connect to hue bridge", "utf8"))
                else:
                    self._set_end_headers(bytes(webform_hue(), "utf8"))
        elif self.path.startswith("/deconz"): #setup imported deconz sensors
            self._set_headers()
            get_parameters = parse_qs(urlparse(self.path).query)
            #clean all rules related to deconz Switches
            if get_parameters:
                emulator_resourcelinkes = []
                for resourcelink in bridge_config["resourcelinks"].keys(): # delete all previews rules of IKEA remotes
                    if bridge_config["resourcelinks"][resourcelink]["classid"] == 15555:
                        emulator_resourcelinkes.append(resourcelink)
                        for link in bridge_config["resourcelinks"][resourcelink]["links"]:
                            pices = link.split('/')
                            if pices[1] == "rules":
                                try:
                                    del bridge_config["rules"][pices[2]]
                                except:
                                    logging.info("unable to delete the rule " + pices[2])
                for resourcelink in emulator_resourcelinkes:
                    del bridge_config["resourcelinks"][resourcelink]
                for key in get_parameters.keys():
                    if get_parameters[key][0] in ["ZLLSwitch", "ZGPSwitch"]:
                        try:
                            del bridge_config["sensors"][key]
                        except:
                            pass
                        hueSwitchId = addHueSwitch("", get_parameters[key][0])
                        for sensor in bridge_config["deconz"]["sensors"].keys():
                            if bridge_config["deconz"]["sensors"][sensor]["bridgeid"] == key:
                                bridge_config["deconz"]["sensors"][sensor] = {"hueType": get_parameters[key][0], "bridgeid": hueSwitchId}
                    else:
                        if not key.startswith("mode_"):
                            if bridge_config["sensors"][key]["modelid"] == "TRADFRI remote control":
                                if get_parameters["mode_" + key][0]  == "CT":
                                    addTradfriCtRemote(key, get_parameters[key][0])
                                elif get_parameters["mode_" + key][0]  == "SCENE":
                                    addTradfriSceneRemote(key, get_parameters[key][0])
                            elif bridge_config["sensors"][key]["modelid"] == "TRADFRI wireless dimmer":
                                addTradfriDimmer(key, get_parameters[key][0])
                            elif bridge_config["deconz"]["sensors"][key]["modelid"] == "TRADFRI motion sensor":
                                bridge_config["deconz"]["sensors"][key]["lightsensor"] = get_parameters[key][0]
                            #store room id in deconz sensors
                            for sensor in bridge_config["deconz"]["sensors"].keys():
                                if bridge_config["deconz"]["sensors"][sensor]["bridgeid"] == key:
                                    bridge_config["deconz"]["sensors"][sensor]["room"] = get_parameters[key][0]
                                    if bridge_config["sensors"][key]["modelid"] == "TRADFRI remote control":
                                        bridge_config["deconz"]["sensors"][sensor]["opmode"] = get_parameters["mode_" + key][0]

            else:
                scanDeconz()
            self._set_end_headers(bytes(webformDeconz({"deconz": bridge_config["deconz"], "sensors": bridge_config["sensors"], "groups": bridge_config["groups"]}), "utf8"))
        elif self.path.startswith("/switch"): #request from an ESP8266 switch or sensor
            self._set_headers()
            get_parameters = parse_qs(urlparse(self.path).query)
            logging.info(pretty_json(get_parameters))
            if "devicetype" in get_parameters and get_parameters["mac"][0] not in bridge_config["emulator"]["sensors"]: #register device request
                logging.info("registering new sensor " + get_parameters["devicetype"][0])
                if get_parameters["devicetype"][0] in ["ZLLSwitch","ZGPSwitch"]:
                    logging.info(get_parameters["devicetype"][0])
                    bridge_config["emulator"]["sensors"][get_parameters["mac"][0]] = {"bridgeId": addHueSwitch("", get_parameters["devicetype"][0])}
                elif get_parameters["devicetype"][0] == "ZLLPresence":
                    logging.info("ZLLPresence")
                    bridge_config["emulator"]["sensors"][get_parameters["mac"][0]] = {"bridgeId": addHueMotionSensor(""), "lightSensorId": "0"}
                    ### detect light sensor id and save it to update directly the lightdata
                    for sensor in bridge_config["sensors"].keys():
                        if bridge_config["sensors"][sensor]["type"] == "ZLLLightLevel" and bridge_config["sensors"][sensor]["uniqueid"] == bridge_config["sensors"][bridge_config["emulator"]["sensors"][get_parameters["mac"][0]]["bridgeId"]]["uniqueid"][:-1] + "0":
                            bridge_config["emulator"]["sensors"][get_parameters["mac"][0]]["lightSensorId"] = sensor
                            break
                    generateSensorsState()
            else: #switch action request
                if get_parameters["mac"][0] in bridge_config["emulator"]["sensors"]:
                    sensorId = bridge_config["emulator"]["sensors"][get_parameters["mac"][0]]["bridgeId"]
                    logging.info("match sensor " + sensorId)
                    if bridge_config["sensors"][sensorId]["config"]["on"]: #match senser id based on mac address
                        current_time = datetime.now()
                        if bridge_config["sensors"][sensorId]["type"] in ["ZLLSwitch","ZGPSwitch"]:
                            bridge_config["sensors"][sensorId]["state"].update({"buttonevent": int(get_parameters["button"][0]), "lastupdated": datetime.utcnow().strftime("%Y-%m-%dT%H:%M:%S")})
                            sensors_state[sensorId]["state"]["lastupdated"] = current_time
                        elif bridge_config["sensors"][sensorId]["type"] == "ZLLPresence":
                            lightSensorId = bridge_config["emulator"]["sensors"][get_parameters["mac"][0]]["lightSensorId"]
                            if bridge_config["sensors"][sensorId]["state"]["presence"] != True:
                                bridge_config["sensors"][sensorId]["state"]["presence"] = True
                                sensors_state[sensorId]["state"]["presence"] = current_time
                            bridge_config["sensors"][sensorId]["state"]["lastupdated"] = datetime.utcnow().strftime("%Y-%m-%dT%H:%M:%S")
                            Thread(target=motionDetected, args=[sensorId]).start()

                            if "lightlevel" in get_parameters:
                                bridge_config["sensors"][lightSensorId]["state"].update({"lightlevel": int(get_parameters["lightlevel"][0]), "dark": bool(get_parameters["dark"][0]), "daylight": bool(get_parameters["daylight"][0]), "lastupdated": datetime.utcnow().strftime("%Y-%m-%dT%H:%M:%S")})
                            else:
                                if bridge_config["sensors"]["1"]["modelid"] == "PHDL00" and bridge_config["sensors"]["1"]["state"]["daylight"]:
                                    bridge_config["sensors"][lightSensorId]["state"].update({"lightlevel": 25000, "dark": False, "daylight": True, "lastupdated": datetime.utcnow().strftime("%Y-%m-%dT%H:%M:%S") })
                                else:
                                    bridge_config["sensors"][lightSensorId]["state"].update({"lightlevel": 6000, "dark": True, "daylight": False, "lastupdated": datetime.utcnow().strftime("%Y-%m-%dT%H:%M:%S") })

                            #if alarm is activ trigger the alarm
                            if "virtual_light" in bridge_config["alarm_config"] and bridge_config["lights"][bridge_config["alarm_config"]["virtual_light"]]["state"]["on"] and bridge_config["sensors"][sensorId]["state"]["presence"] == True:
                                sendEmail(bridge_config["alarm_config"], bridge_config["sensors"][sensorId]["name"])
                                #triger_horn() need development
                        rulesProcessor(sensorId, current_time) #process the rules to perform the action configured by application
            self._set_end_headers(bytes("done", "utf8"))
        elif self.path.startswith("/scan"): # rescan
            self._set_headers()
            scan_for_lights()
            self._set_end_headers(bytes("done", "utf8"))
        else:
            url_pices = self.path.rstrip('/').split('/')
            if len(url_pices) < 3:
                #self._set_headers_error()
                self.send_error(404, 'not found')
                return
            else:
                self._set_headers()
            if url_pices[2] in bridge_config["config"]["whitelist"]: #if username is in whitelist
                bridge_config["config"]["UTC"] = datetime.utcnow().strftime("%Y-%m-%dT%H:%M:%S")
                bridge_config["config"]["localtime"] = datetime.now().strftime("%Y-%m-%dT%H:%M:%S")
                bridge_config["config"]["whitelist"][url_pices[2]]["last use date"] = datetime.now().strftime("%Y-%m-%dT%H:%M:%S")
                bridge_config["config"]["linkbutton"] = int(bridge_config["linkbutton"]["lastlinkbuttonpushed"]) + 30 >= int(datetime.now().strftime("%s"))
                if len(url_pices) == 3: #print entire config
                    #trim off lightstates as per hue api
                    scenelist = copy.deepcopy(bridge_config)
                    for scene in scenelist["scenes"]:
                        if "lightstates" in scenelist["scenes"][scene]:
                            del scenelist["scenes"][scene]["lightstates"]
                        if ("type" in scenelist["scenes"][scene]) and ("GroupScene" == scenelist["scenes"][scene]["type"]):
                            scenelist["scenes"][scene]["lights"] = {}
                            scenelist["scenes"][scene]["lights"] = scenelist["groups"][scenelist["scenes"][scene]["group"]]["lights"]
                    self._set_end_headers(bytes(json.dumps({"lights": bridge_config["lights"], "groups": bridge_config["groups"], "config": bridge_config["config"], "scenes": scenelist["scenes"], "schedules": bridge_config["schedules"], "rules": bridge_config["rules"], "sensors": bridge_config["sensors"], "resourcelinks": bridge_config["resourcelinks"]},separators=(',', ':'),ensure_ascii=False), "utf8"))
                elif len(url_pices) == 4: #print specified object config
                    if "scenes" == url_pices[3]: #trim lightstates for scenes
                        scenelist = copy.deepcopy(bridge_config)
                        for scene in scenelist["scenes"]:
                            if "lightstates" in scenelist["scenes"][scene]:
                                del scenelist["scenes"][scene]["lightstates"]
                            if ("type" in scenelist["scenes"][scene]) and ("GroupScene" == scenelist["scenes"][scene]["type"]):
                                scenelist["scenes"][scene]["lights"] = {}
                                scenelist["scenes"][scene]["lights"] = scenelist["groups"][scenelist["scenes"][scene]["group"]]["lights"]
                        self._set_end_headers(bytes(json.dumps(scenelist["scenes"],separators=(',', ':'),ensure_ascii=False), "utf8"))
                    else:
                        self._set_end_headers(bytes(json.dumps(bridge_config[url_pices[3]],separators=(',', ':'),ensure_ascii=False), "utf8"))
                elif (len(url_pices) == 5 or (len(url_pices) == 6 and url_pices[5] == 'state')):
                    if url_pices[4] == "new": #return new lights and sensors only
                        new_lights.update({"lastscan": datetime.now().strftime("%Y-%m-%dT%H:%M:%S")})
                        self._set_end_headers(bytes(json.dumps(new_lights ,separators=(',', ':'),ensure_ascii=False), "utf8"))
                        new_lights.clear()
                    elif url_pices[3] == "groups" and url_pices[4] == "0":
                        any_on = False
                        all_on = True
                        for group_state in bridge_config["groups"].keys():
                            if bridge_config["groups"][group_state]["state"]["any_on"] == True:
                                any_on = True
                            else:
                                all_on = False
                        self._set_end_headers(bytes(json.dumps({"name":"Group 0","lights": [l for l in bridge_config["lights"]],"sensors": [s for s in bridge_config["sensors"]],"type":"LightGroup","state":{"all_on":all_on,"any_on":any_on},"recycle":False,"action":{"on":False,"alert":"none"}},separators=(',', ':'),ensure_ascii=False), "utf8"))
                    elif url_pices[3] == "info" and url_pices[4] == "timezones":
                        self._set_end_headers(bytes(json.dumps(bridge_config["capabilities"][url_pices[4]]["values"],separators=(',', ':'),ensure_ascii=False), "utf8"))
                    elif "scenes" == url_pices[3]: #trim lightstates for scenes
                        scenelist = copy.deepcopy(bridge_config)
                        for scene in scenelist["scenes"]:
                            if ("type" in scenelist["scenes"][scene]) and ("GroupScene" == scenelist["scenes"][scene]["type"]):
                                scenelist["scenes"][scene]["lights"] = {}
                                scenelist["scenes"][scene]["lights"] = scenelist["groups"][scenelist["scenes"][scene]["group"]]["lights"]
                        self._set_end_headers(bytes(json.dumps(scenelist["scenes"][url_pices[4]],separators=(',', ':'),ensure_ascii=False), "utf8"))
                    else:
                        self._set_end_headers(bytes(json.dumps(bridge_config[url_pices[3]][url_pices[4]],separators=(',', ':'),ensure_ascii=False), "utf8"))
            elif (url_pices[2] == "nouser" or url_pices[2] == "none" or url_pices[2] == "config"): #used by applications to discover the bridge
                self._set_end_headers(bytes(json.dumps({"name": bridge_config["config"]["name"],"datastoreversion": 70, "swversion": bridge_config["config"]["swversion"], "apiversion": bridge_config["config"]["apiversion"], "mac": bridge_config["config"]["mac"], "bridgeid": bridge_config["config"]["bridgeid"], "factorynew": False, "replacesbridgeid": None, "modelid": bridge_config["config"]["modelid"],"starterkitid":""},separators=(',', ':'),ensure_ascii=False), "utf8"))
            else: #user is not in whitelist
                self._set_end_headers(bytes(json.dumps([{"error": {"type": 1, "address": self.path, "description": "unauthorized user" }}],separators=(',', ':'),ensure_ascii=False), "utf8"))

    def read_http_request_body(self):
        return b"{}" if self.headers['Content-Length'] is None or self.headers[
            'Content-Length'] == '0' else self.rfile.read(int(self.headers['Content-Length']))

    def do_POST(self):
        self._set_headers()
        logging.info("in post method")
        logging.info(self.path)
        self.data_string = self.read_http_request_body()
        if self.path == "/updater":
            logging.info("check for updates")
            update_data = json.loads(sendRequest("https://raw.githubusercontent.com/diyhue/diyHue/master/BridgeEmulator/updater", "GET", "{}"))
            for category in update_data.keys():
                for key in update_data[category].keys():
                    logging.info("patch " + category + " -> " + key )
                    bridge_config[category][key] = update_data[category][key]
            self._set_end_headers(bytes(json.dumps([{"success": {"/config/swupdate/checkforupdate": True}}],separators=(',', ':'),ensure_ascii=False), "utf8"))
        else:
            raw_json = self.data_string.decode('utf8')
            raw_json = raw_json.replace("\t","")
            raw_json = raw_json.replace("\n","")
            post_dictionary = json.loads(raw_json)
            logging.info(self.data_string)
        url_pices = self.path.rstrip('/').split('/')
        if len(url_pices) == 4: #data was posted to a location
            if url_pices[2] in bridge_config["config"]["whitelist"]: #check to make sure request is authorized
                if ((url_pices[3] == "lights" or url_pices[3] == "sensors") and not bool(post_dictionary)):
                    #if was a request to scan for lights of sensors
                    Thread(target=scan_for_lights).start()
                    sleep(7) #give no more than 5 seconds for light scanning (otherwise will face app disconnection timeout)
                    self._set_end_headers(bytes(json.dumps([{"success": {"/" + url_pices[3]: "Searching for new devices"}}],separators=(',', ':'),ensure_ascii=False), "utf8"))
                elif url_pices[3] == "":
                    self._set_end_headers(bytes(json.dumps([{"success": {"clientkey": "321c0c2ebfa7361e55491095b2f5f9db"}}],separators=(',', ':'),ensure_ascii=False), "utf8"))
                else: #create object
                    # find the first unused id for new object
                    new_object_id = nextFreeId(bridge_config, url_pices[3])
                    if url_pices[3] == "scenes": # store scene
                        post_dictionary.update({"version": 2, "lastupdated": datetime.utcnow().strftime("%Y-%m-%dT%H:%M:%S"), "owner" :url_pices[2]})
                        if "locked" not in post_dictionary:
                            post_dictionary["locked"] = False
                        if "picture" not in post_dictionary:
                            post_dictionary["picture"] = ""
                        if "type" not in post_dictionary:
                            post_dictionary["type"] = "LightScene"
                        if "lightstates" not in post_dictionary or len(post_dictionary["lightstates"]) == 0:
                            post_dictionary["lightstates"] = {}
                        if "lights" in post_dictionary:
                            lights = post_dictionary["lights"]
                        elif "group" in post_dictionary:
                            lights = bridge_config["groups"][post_dictionary["group"]]["lights"]
                        for light in lights:
                            post_dictionary["lightstates"][light] = {"on": bridge_config["lights"][light]["state"]["on"]}
                            if "bri" in bridge_config["lights"][light]["state"]:
                                post_dictionary["lightstates"][light]["bri"] = bridge_config["lights"][light]["state"]["bri"]
                            if "colormode" in bridge_config["lights"][light]["state"]:
                                if bridge_config["lights"][light]["state"]["colormode"] in ["ct", "xy"] and bridge_config["lights"][light]["state"]["colormode"] in bridge_config["lights"][light]["state"]:
                                    post_dictionary["lightstates"][light][bridge_config["lights"][light]["state"]["colormode"]] = bridge_config["lights"][light]["state"][bridge_config["lights"][light]["state"]["colormode"]]
                                elif bridge_config["lights"][light]["state"]["colormode"] == "hs":
                                    post_dictionary["lightstates"][light]["hue"] = bridge_config["lights"][light]["state"]["hue"]
                                    post_dictionary["lightstates"][light]["sat"] = bridge_config["lights"][light]["state"]["sat"]

                    elif url_pices[3] == "groups":
                        if "type" not in post_dictionary:
                            post_dictionary["type"] = "LightGroup"
                        post_dictionary.update({"action": {"on": False}, "state": {"any_on": False, "all_on": False}})
                    elif url_pices[3] == "schedules":
                        try:
                            post_dictionary.update({"created": datetime.utcnow().strftime("%Y-%m-%dT%H:%M:%S"), "time": post_dictionary["localtime"]})
                        except KeyError:
                            post_dictionary.update({"created": datetime.utcnow().strftime("%Y-%m-%dT%H:%M:%S"), "localtime": post_dictionary["time"]})
                        if post_dictionary["localtime"].startswith("PT"):
                            post_dictionary.update({"starttime": datetime.utcnow().strftime("%Y-%m-%dT%H:%M:%S")})
                        if not "status" in post_dictionary:
                            post_dictionary.update({"status": "enabled"})
                    elif url_pices[3] == "rules":
                        post_dictionary.update({"owner": url_pices[2], "lasttriggered" : "none", "created": datetime.utcnow().strftime("%Y-%m-%dT%H:%M:%S"), "timestriggered": 0})
                        if not "status" in post_dictionary:
                            post_dictionary.update({"status": "enabled"})
                    elif url_pices[3] == "sensors":
                        if "state" not in post_dictionary:
                            post_dictionary["state"] = {}
                        if "lastupdated" not in post_dictionary["state"]:
                            post_dictionary["state"]["lastupdated"] = "none"
                        if post_dictionary["modelid"] == "PHWA01":
                            post_dictionary["state"]["status"] = 0
                        elif post_dictionary["modelid"] == "PHA_CTRL_START":
                            post_dictionary.update({"state": {"flag": False, "lastupdated": datetime.utcnow().strftime("%Y-%m-%dT%H:%M:%S")}, "config": {"on": True,"reachable": True}})
                    elif url_pices[3] == "resourcelinks":
                        post_dictionary.update({"owner" :url_pices[2]})
                    generateSensorsState()
                    bridge_config[url_pices[3]][new_object_id] = post_dictionary
                    logging.info(json.dumps([{"success": {"id": new_object_id}}], sort_keys=True, indent=4, separators=(',', ': ')))
                    self._set_end_headers(bytes(json.dumps([{"success": {"id": new_object_id}}], separators=(',', ':'),ensure_ascii=False), "utf8"))
            else:
                self._set_end_headers(bytes(json.dumps([{"error": {"type": 1, "address": self.path, "description": "unauthorized user" }}], separators=(',', ':'),ensure_ascii=False), "utf8"))
                logging.info(json.dumps([{"error": {"type": 1, "address": self.path, "description": "unauthorized user" }}],sort_keys=True, indent=4, separators=(',', ': ')))
        elif self.path.startswith("/api") and "devicetype" in post_dictionary: #new registration by linkbutton
            last_button_press = int(bridge_config["linkbutton"]["lastlinkbuttonpushed"])
            if (args.no_link_button or last_button_press+30 >= int(datetime.now().strftime("%s")) or
                    bridge_config["config"]["linkbutton"]):
                username = str(uuid.uuid1()).replace('-', '')
                if post_dictionary["devicetype"].startswith("Hue Essentials"):
                    username = "hueess" + username[-26:]
                bridge_config["config"]["whitelist"][username] = {"last use date": datetime.utcnow().strftime("%Y-%m-%dT%H:%M:%S"),"create date": datetime.utcnow().strftime("%Y-%m-%dT%H:%M:%S"),"name": post_dictionary["devicetype"]}
                response = [{"success": {"username": username}}]
                if "generateclientkey" in post_dictionary and post_dictionary["generateclientkey"]:
                    response[0]["success"]["clientkey"] = "321c0c2ebfa7361e55491095b2f5f9db"
                self._set_end_headers(bytes(json.dumps(response,separators=(',', ':'),ensure_ascii=False), "utf8"))
                logging.info(json.dumps(response, sort_keys=True, indent=4, separators=(',', ': ')))
            else:
                self._set_end_headers(bytes(json.dumps([{"error": {"type": 101, "address": self.path, "description": "link button not pressed" }}], separators=(',', ':'),ensure_ascii=False), "utf8"))
        saveConfig()

    def do_PUT(self):
        self._set_headers()
        logging.info("in PUT method")
        self.data_string = self.rfile.read(int(self.headers['Content-Length']))
        put_dictionary = json.loads(self.data_string.decode('utf8'))
        url_pices = self.path.rstrip('/').split('/')
        logging.info(self.path)
        logging.info(self.data_string)
        if url_pices[2] in bridge_config["config"]["whitelist"]:
            if len(url_pices) == 4:
                bridge_config[url_pices[3]].update(put_dictionary)
                response_location = "/" + url_pices[3] + "/"
            if len(url_pices) == 5:
                if url_pices[3] == "schedules":
                    if "status" in put_dictionary and put_dictionary["status"] == "enabled" and bridge_config["schedules"][url_pices[4]]["localtime"].startswith("PT"):
                        put_dictionary.update({"starttime": (datetime.utcnow()).strftime("%Y-%m-%dT%H:%M:%S")})
                elif url_pices[3] == "scenes":
                    if "storelightstate" in put_dictionary:
                        if "lights" in bridge_config["scenes"][url_pices[4]]:
                            lights = bridge_config["scenes"][url_pices[4]]["lights"]
                        elif "group" in bridge_config["scenes"][url_pices[4]]:
                            lights = bridge_config["groups"][bridge_config["scenes"][url_pices[4]]["group"]]["lights"]
                        for light in lights:
                            bridge_config["scenes"][url_pices[4]]["lightstates"][light] = {}
                            bridge_config["scenes"][url_pices[4]]["lightstates"][light]["on"] = bridge_config["lights"][light]["state"]["on"]
                            if "bri" in bridge_config["lights"][light]["state"]:
                                bridge_config["scenes"][url_pices[4]]["lightstates"][light]["bri"] = bridge_config["lights"][light]["state"]["bri"]
                            if "colormode" in bridge_config["lights"][light]["state"]:
                                if bridge_config["lights"][light]["state"]["colormode"] in ["ct", "xy"]:
                                    bridge_config["scenes"][url_pices[4]]["lightstates"][light][bridge_config["lights"][light]["state"]["colormode"]] = bridge_config["lights"][light]["state"][bridge_config["lights"][light]["state"]["colormode"]]
                                elif bridge_config["lights"][light]["state"]["colormode"] == "hs" and "hue" in bridge_config["scenes"][url_pices[4]]["lightstates"][light]:
                                    bridge_config["scenes"][url_pices[4]]["lightstates"][light]["hue"] = bridge_config["lights"][light]["state"]["hue"]
                                    bridge_config["scenes"][url_pices[4]]["lightstates"][light]["sat"] = bridge_config["lights"][light]["state"]["sat"]
                elif url_pices[3] == "sensors":
                    current_time = datetime.now()
                    for key, value in put_dictionary.items():
                        if key not in sensors_state[url_pices[4]]:
                            sensors_state[url_pices[4]][key] = {}
                        if type(value) is dict:
                            bridge_config["sensors"][url_pices[4]][key].update(value)
                            for element in value.keys():
                                sensors_state[url_pices[4]][key][element] = current_time
                        else:
                            bridge_config["sensors"][url_pices[4]][key] = value
                            sensors_state[url_pices[4]][key] = current_time
                    rulesProcessor(url_pices[4], current_time)
                    if url_pices[4] == "1" and bridge_config[url_pices[3]][url_pices[4]]["modelid"] == "PHDL00":
                        bridge_config["sensors"]["1"]["config"]["configured"] = True ##mark daylight sensor as configured
                elif url_pices[3] == "groups" and "stream" in put_dictionary:
                    if "active" in put_dictionary["stream"]:
                        if put_dictionary["stream"]["active"]:
                            logging.info("start hue entertainment")
                            Popen(["/opt/hue-emulator/entertain-srv", "server_port=2100", "dtls=1", "psk_list=" + url_pices[2] + ",321c0c2ebfa7361e55491095b2f5f9db"])
                            sleep(0.2)
                            bridge_config["groups"][url_pices[4]]["stream"].update({"active": True, "owner": url_pices[2], "proxymode": "auto", "proxynode": "/bridge"})
                        else:
                            logging.info("stop hue entertainent")
                            Popen(["killall", "entertain-srv"])
                            bridge_config["groups"][url_pices[4]]["stream"].update({"active": False, "owner": None})
                    else:
                        bridge_config[url_pices[3]][url_pices[4]].update(put_dictionary)
                elif url_pices[3] == "lights" and "config" in put_dictionary:
                    bridge_config["lights"][url_pices[4]]["config"].update(put_dictionary["config"])
                    if "startup" in put_dictionary["config"] and bridge_config["lights_address"][url_pices[4]]["protocol"] == "native":
                        if put_dictionary["config"]["startup"]["mode"] == "safety":
                            sendRequest("http://" + bridge_config["lights_address"][url_pices[4]]["ip"] + "/", "POST", {"startup": 1})
                        elif put_dictionary["config"]["startup"]["mode"] == "powerfail":
                            sendRequest("http://" + bridge_config["lights_address"][url_pices[4]]["ip"] + "/", "POST", {"startup": 0})

                        #add exception on json output as this dictionary has tree levels
                        response_dictionary = {"success":{"/lights/" + url_pices[4] + "/config/startup": {"mode": put_dictionary["config"]["startup"]["mode"]}}}
                        self._set_end_headers(bytes(json.dumps(response_dictionary,separators=(',', ':'),ensure_ascii=False), "utf8"))
                        logging.info(json.dumps(response_dictionary, sort_keys=True, indent=4, separators=(',', ': ')))
                        return
                else:
                    bridge_config[url_pices[3]][url_pices[4]].update(put_dictionary)
                    if url_pices[3] == "groups" and "lights" in put_dictionary: #need to update scene lightstates
                        for scene in bridge_config["scenes"]: # iterate over scenes
                            for light in put_dictionary["lights"]: # check each scene to make sure it has a lightstate for each new light
                                if light not in bridge_config["scenes"][scene]["lightstates"]: # copy first light state to new light
                                    if ("lights" in bridge_config["scenes"][scene] and light in bridge_config["scenes"][scene]["lights"]) or \
                                    (bridge_config["scenes"][scene]["type"] == "GroupScene" and light in bridge_config["groups"][bridge_config["scenes"][scene]["group"]]["lights"]):
                                        # Either light is in the scene or part of the group now, add lightscene based on previous scenes
                                        new_state = next(iter(bridge_config["scenes"][scene]["lightstates"]))
                                        new_state = bridge_config["scenes"][scene]["lightstates"][new_state]
                                        bridge_config["scenes"][scene]["lightstates"][light] = new_state

                response_location = "/" + url_pices[3] + "/" + url_pices[4] + "/"
            if len(url_pices) == 6:
                if url_pices[3] == "groups": #state is applied to a group
                    if url_pices[5] == "stream":
                        if "active" in put_dictionary:
                            if put_dictionary["active"]:
                                logging.info("start hue entertainment")
                                Popen(["/opt/hue-emulator/entertain-srv", "server_port=2100", "dtls=1", "psk_list=" + url_pices[2] + ",321c0c2ebfa7361e55491095b2f5f9db"])
                                sleep(0.2)
                                bridge_config["groups"][url_pices[4]]["stream"].update({"active": True, "owner": url_pices[2], "proxymode": "auto", "proxynode": "/bridge"})
                            else:
                                Popen(["killall", "entertain-srv"])
                                bridge_config["groups"][url_pices[4]]["stream"].update({"active": False, "owner": None})
                    elif "scene" in put_dictionary: #scene applied to group
                        if bridge_config["scenes"][put_dictionary["scene"]]["type"] == "GroupScene":
                            splitLightsToDevices(bridge_config["scenes"][put_dictionary["scene"]]["group"], {}, bridge_config["scenes"][put_dictionary["scene"]]["lightstates"])
                        else:
                            splitLightsToDevices(url_pices[4], {}, bridge_config["scenes"][put_dictionary["scene"]]["lightstates"])

                    elif "bri_inc" in put_dictionary or "ct_inc" in put_dictionary:
                        splitLightsToDevices(url_pices[4], put_dictionary)
                    elif "scene_inc" in put_dictionary:
                        switchScene(url_pices[4], put_dictionary["scene_inc"])
                    elif url_pices[4] == "0": #if group is 0 the scene applied to all lights
                        groupZero(put_dictionary)
                    else: # the state is applied to particular group (url_pices[4])
                        if "on" in put_dictionary:
                            bridge_config["groups"][url_pices[4]]["state"]["any_on"] = put_dictionary["on"]
                            bridge_config["groups"][url_pices[4]]["state"]["all_on"] = put_dictionary["on"]
                        bridge_config["groups"][url_pices[4]][url_pices[5]].update(put_dictionary)
                        splitLightsToDevices(url_pices[4], put_dictionary)
                elif url_pices[3] == "lights": #state is applied to a light
                    for key in put_dictionary.keys():
                        if key in ["ct", "xy"]: #colormode must be set by bridge
                            bridge_config["lights"][url_pices[4]]["state"]["colormode"] = key
                        elif key in ["hue", "sat"]:
                            bridge_config["lights"][url_pices[4]]["state"]["colormode"] = "hs"

                    updateGroupStats(url_pices[4], bridge_config["lights"], bridge_config["groups"])
                    sendLightRequest(url_pices[4], put_dictionary, bridge_config["lights"], bridge_config["lights_address"])
                if not url_pices[4] == "0": #group 0 is virtual, must not be saved in bridge configuration
                    try:
                        bridge_config[url_pices[3]][url_pices[4]][url_pices[5]].update(put_dictionary)
                    except KeyError:
                        bridge_config[url_pices[3]][url_pices[4]][url_pices[5]] = put_dictionary
                if url_pices[3] == "sensors" and url_pices[5] == "state":
                    current_time = datetime.now()
                    for key in put_dictionary.keys():
                        sensors_state[url_pices[4]]["state"].update({key: current_time})
                    rulesProcessor(url_pices[4], current_time)
                response_location = "/" + url_pices[3] + "/" + url_pices[4] + "/" + url_pices[5] + "/"
            if len(url_pices) == 7:
                try:
                    bridge_config[url_pices[3]][url_pices[4]][url_pices[5]][url_pices[6]].update(put_dictionary)
                except KeyError:
                    bridge_config[url_pices[3]][url_pices[4]][url_pices[5]][url_pices[6]] = put_dictionary
                bridge_config[url_pices[3]][url_pices[4]][url_pices[5]][url_pices[6]] = put_dictionary
                response_location = "/" + url_pices[3] + "/" + url_pices[4] + "/" + url_pices[5] + "/" + url_pices[6] + "/"
            response_dictionary = []
            for key, value in put_dictionary.items():
                response_dictionary.append({"success":{response_location + key: value}})
            self._set_end_headers(bytes(json.dumps(response_dictionary,separators=(',', ':'),ensure_ascii=False), "utf8"))
            logging.info(json.dumps(response_dictionary, sort_keys=True, indent=4, separators=(',', ': ')))
        else:
            self._set_end_headers(bytes(json.dumps([{"error": {"type": 1, "address": self.path, "description": "unauthorized user" }}],separators=(',', ':'),ensure_ascii=False), "utf8"))

    def do_OPTIONS(self):
        self.send_response(200, "ok")
        self._set_end_headers(bytes(json.dumps([{"status": "success"}]), "utf8"))


    def do_DELETE(self):
        self._set_headers()
        url_pices = self.path.rstrip('/').split('/')
        if url_pices[2] in bridge_config["config"]["whitelist"]:
            if len(url_pices) == 6:
                del bridge_config[url_pices[3]][url_pices[4]][url_pices[5]]
            else:
                if url_pices[3] == "resourcelinks":
                    Thread(target=resourceRecycle).start()
                elif url_pices[3] == "sensors":
                    ## delete also related sensors
                    for sensor in list(bridge_config["sensors"]):
                        if sensor != url_pices[4] and "uniqueid" in bridge_config["sensors"][sensor] and bridge_config["sensors"][sensor]["uniqueid"].startswith(bridge_config["sensors"][url_pices[4]]["uniqueid"][:26]):
                            del bridge_config["sensors"][sensor]
                            logging.info('Delete related sensor ' + sensor)
                try:
                    del bridge_config[url_pices[3]][url_pices[4]]
                except:
                    logging.info(str([url_pices[3]]) + ": " + str(url_pices[4]) + " does not exist")
            if url_pices[3] == "lights":
                del_light = url_pices[4]

                # Delete the light address
                del bridge_config["lights_address"][del_light]

                # Remove this light from every group
                for group_id, group in bridge_config["groups"].items():
                    if "lights" in group and del_light in group["lights"]:
                        group["lights"].remove(del_light)

                # Delete the light from the deCONZ config
                for light in list(bridge_config["deconz"]["lights"]):
                    if bridge_config["deconz"]["lights"][light]["bridgeid"] == del_light:
                        del bridge_config["deconz"]["lights"][light]

                # Delete the light from any scenes
                for scene in list(bridge_config["scenes"]):
                    if del_light in bridge_config["scenes"][scene]["lightstates"]:
                        del bridge_config["scenes"][scene]["lightstates"][del_light]
                        if "lights" in bridge_config["scenes"][scene] and del_light in bridge_config["scenes"][scene]["lights"]:
                            bridge_config["scenes"][scene]["lights"].remove(del_light)
                        if ("lights" in bridge_config["scenes"][scene] and len(bridge_config["scenes"][scene]["lights"]) == 0) or len(bridge_config["scenes"][scene]["lightstates"]) == 0:
                            del bridge_config["scenes"][scene]
            elif url_pices[3] == "sensors":
                for sensor in list(bridge_config["deconz"]["sensors"]):
                    if bridge_config["deconz"]["sensors"][sensor]["bridgeid"] == url_pices[4]:
                        del bridge_config["deconz"]["sensors"][sensor]
            elif url_pices[3] == "groups":
                delscenes = []
                for scene in bridge_config["scenes"]:
<<<<<<< HEAD
                    if (bridge_config["scenes"][scene]["group"] == url_pices[4]) and ("GroupScene" == bridge_config["scenes"][scene]["type"]):
=======
                    if "group" in bridge_config["scenes"][scene] and bridge_config["scenes"][scene]["group"] == url_pices[4]:
>>>>>>> a83ce8fe
                        delscenes.append(scene)
                for scene in delscenes:
                    del bridge_config["scenes"][scene]
            logging.info(json.dumps([{"success": "/" + url_pices[3] + "/" + url_pices[4] + " deleted."}],separators=(',', ':'),ensure_ascii=False))
            self._set_end_headers(bytes(json.dumps([{"success": "/" + url_pices[3] + "/" + url_pices[4] + " deleted."}],separators=(',', ':'),ensure_ascii=False), "utf8"))

class ThreadingSimpleServer(ThreadingMixIn, HTTPServer):
    pass

def run(https, server_class=ThreadingSimpleServer, handler_class=S):
    if https:
        server_address = ('', HOST_HTTPS_PORT)
        httpd = server_class(server_address, handler_class)
        ctx = ssl.create_default_context(ssl.Purpose.CLIENT_AUTH)
        ctx.load_cert_chain(certfile="/opt/hue-emulator/cert.pem")
        ctx.options |= ssl.OP_NO_TLSv1
        ctx.options |= ssl.OP_NO_TLSv1_1
        ctx.options |= ssl.OP_CIPHER_SERVER_PREFERENCE
        ctx.set_ciphers('ECDHE-ECDSA-AES128-GCM-SHA256')
        ctx.set_ecdh_curve('prime256v1')
        #ctx.set_alpn_protocols(['h2', 'http/1.1'])
        httpd.socket = ctx.wrap_socket(httpd.socket, server_side=True)
        logging.info('Starting ssl httpd...')
    else:
        server_address = ('', HOST_HTTP_PORT)
        httpd = server_class(server_address, handler_class)
        logging.info('Starting httpd...')
    httpd.serve_forever()
    httpd.server_close()

if __name__ == "__main__":
    initialize()
    updateConfig()
    Thread(target=resourceRecycle).start()
    if bridge_config["deconz"]["enabled"]:
        scanDeconz()
    try:
        if update_lights_on_startup:
            Thread(target=updateAllLights).start()
        Thread(target=ssdpSearch, args=[HOST_IP, HOST_HTTP_PORT, mac]).start()
        Thread(target=ssdpBroadcast, args=[HOST_IP, HOST_HTTP_PORT, mac]).start()
        Thread(target=schedulerProcessor).start()
        Thread(target=syncWithLights, args=[bridge_config["lights"], bridge_config["lights_address"], bridge_config["config"]["whitelist"], bridge_config["groups"], off_if_unreachable]).start()
        Thread(target=entertainmentService, args=[bridge_config["lights"], bridge_config["lights_address"], bridge_config["groups"]]).start()
        Thread(target=run, args=[False]).start()
        if not args.no_serve_https:
            Thread(target=run, args=[True]).start()
        Thread(target=daylightSensor).start()
        Thread(target=remoteApi, args=[bridge_config["config"]]).start()
        Thread(target=remoteDiscover, args=[bridge_config["config"]]).start()

        while True:
            sleep(10)
    except Exception:
        logging.exception("server stopped ")
    finally:
        run_service = False
        saveConfig()
        logging.info('config saved')<|MERGE_RESOLUTION|>--- conflicted
+++ resolved
@@ -1804,11 +1804,7 @@
             elif url_pices[3] == "groups":
                 delscenes = []
                 for scene in bridge_config["scenes"]:
-<<<<<<< HEAD
-                    if (bridge_config["scenes"][scene]["group"] == url_pices[4]) and ("GroupScene" == bridge_config["scenes"][scene]["type"]):
-=======
-                    if "group" in bridge_config["scenes"][scene] and bridge_config["scenes"][scene]["group"] == url_pices[4]:
->>>>>>> a83ce8fe
+                    if "group" in bridge_config["scenes"][scene] and bridge_config["scenes"][scene]["group"] == url_pices[4] and "GroupScene" == bridge_config["scenes"][scene]["type"]:
                         delscenes.append(scene)
                 for scene in delscenes:
                     del bridge_config["scenes"][scene]
